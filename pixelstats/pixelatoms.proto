/*
 * Copyright (C) 2018 The Android Open Source Project
 *
 * Licensed under the Apache License, Version 2.0 (the "License");
 * you may not use this file except in compliance with the License.
 * You may obtain a copy of the License at
 *
 *      http://www.apache.org/licenses/LICENSE-2.0
 *
 * Unless required by applicable law or agreed to in writing, software
 * distributed under the License is distributed on an "AS IS" BASIS,
 * WITHOUT WARRANTIES OR CONDITIONS OF ANY KIND, either express or implied.
 * See the License for the specific language governing permissions and
 * limitations under the License.
 */

syntax = "proto2";

// C++ namespace: android::hardware::google::pixel::PixelAtoms
package android.hardware.google.pixel.PixelAtoms;

option java_package = "android.hardware.google.pixel";
option java_outer_classname = "PixelAtoms";

/*
 * Please note that the following features are not currently supported by
 * the IStats->reportVendorAtom implementation:
 *   - types outside of int, long, float, and string (ex. uint)
 *   - submessages within an atom
 *   - repeated fields - arrays must be unrolled
 *   - field # 1 - this will be occupied by the vendor namespace
 */

/* Allocated atom IDs. */
message Atom {
    oneof pushed {
      // AOSP atom ID range starts at 105000
      ChargeStats charge_stats = 105000;
      VoltageTierStats voltage_tier_stats = 105001;
      BatteryCapacity battery_capacity = 105002;
      StorageUfsHealth storage_ufs_health = 105003;
      F2fsStatsInfo f2fs_stats = 105004;
      ZramMmStat zram_mm_stat = 105005;
      ZramBdStat zram_bd_stat = 105006;
      BootStatsInfo boot_stats = 105007;
      WirelessChargingStats wireless_charging_stats = 105008;
      DeviceOrientation device_orientation = 105009;
      BatteryCapacityFG fg_capacity = 105010;
      PdVidPid pd_vid_pid = 105011;
      BatteryEEPROM battery_eeprom = 105012;
      VendorSpeakerImpedance vendor_speaker_impedance = 105013; // moved from atoms.proto
      StorageUfsResetCount ufs_reset_count = 105014;
      PixelMmMetricsPerHour pixel_mm_metrics_per_hour = 105015;
      PixelMmMetricsPerDay pixel_mm_metrics_per_day = 105016;
      F2fsCompressionInfo f2fs_compression_info = 105017;
      VendorChargeCycles vendor_charge_cycles = 105018; // moved from atoms.proto
      VendorHardwareFailed vendor_hardware_failed = 105019; // moved from atoms.proto
      VendorSlowIo vendor_slow_io = 105020; // moved from atoms.proto
      VendorSpeechDspStat vendor_speech_dsp_stat = 105021; // moved from atoms.proto
      VendorPhysicalDropDetected vendor_physical_drop_detected = 105022; // moved from atoms.proto
      VendorUsbPortOverheat vendor_usb_port_overheat = 105023; // moved from atoms.proto
      CmaStatus cma_status = 105024;
      CmaStatusExt cma_status_ext = 105025;
      VendorBatteryHealthSnapshot vendor_battery_health_snapshot = 105026; // moved from atoms.proto
      VendorBatteryCausedShutdown vendor_battery_caused_shutdown = 105027; // moved from atoms.proto
      F2fsGcSegmentInfo f2fs_gc_segment_info = 105028;
      PowerMitigationStats mitigation_stats = 105029; // moved from atoms.proto

      CitadelVersion citadel_version = 100018; // moved from vendor proprietary
      CitadelEvent citadel_event = 100019;  // moved from vendor proprietary
      VendorSpeakerStatsReported vendor_speaker_stats_reported = 105030;

      ChreHalNanoappLoadFailed chre_hal_nanoapp_load_failed = 105031;
      ChrePalOpenFailed chre_pal_open_failed = 105032;
      ChreApiErrorCodeDistributionTaken chre_api_error_code_distribution_taken = 105033;
      ChreDynamicMemorySnapshotReported chre_dynamic_memory_snapshot_reported = 105034;
      ChreEventQueueSnapshotReported chre_event_queue_snapshot_reported = 105035;
      ChreApWakeUpOccurred chre_ap_wake_up_occurred = 105036;

      BatteryHealthStatus battery_health_status = 105037;
      BatteryHealthUsage battery_health_usage = 105038;
      F2fsSmartIdleMaintEnabledStateChanged f2fs_smart_idle_maint_enabled_state_changed = 105039;
      BlockStatsReported block_stats_reported = 105040;
      VendorAudioHardwareStatsReported vendor_audio_hardware_stats_reported = 105041;

      ThermalDfsStats thermal_dfs_stats = 105042;
      VendorLongIRQStatsReported vendor_long_irq_stats_reported = 105043;
<<<<<<< HEAD
=======
      VendorResumeLatencyStats vendor_resume_latency_stats = 105044;
>>>>>>> d4fe1ba8
      VendorTempResidencyStats vendor_temp_residency_stats = 105045;
    }
    // AOSP atom ID range ends at 109999
}

/* Supported reverse domain names. */
message ReverseDomainNames {
    optional string pixel = 1 [default = "com.google.pixel"];
}

/* A message containing detailed statistics and debug information about a charge session. */
message ChargeStats {
    /* Charge Adapter stats. */
    enum AdapterType {
        ADAPTER_TYPE_UNKNOWN = 0;
        ADAPTER_TYPE_USB = 1;
        ADAPTER_TYPE_USB_SDP = 2;
        ADAPTER_TYPE_USB_DCP = 3;
        ADAPTER_TYPE_USB_CDP = 4;
        ADAPTER_TYPE_USB_ACA = 5;
        ADAPTER_TYPE_USB_C = 6;
        ADAPTER_TYPE_USB_PD = 7;
        ADAPTER_TYPE_USB_PD_DRP = 8;
        ADAPTER_TYPE_USB_PD_PPS = 9;
        ADAPTER_TYPE_USB_PD_BRICKID = 10;
        ADAPTER_TYPE_HVDCP = 11;
        ADAPTER_TYPE_HVDCP3 = 12;
        ADAPTER_TYPE_FLOAT = 13;
        ADAPTER_TYPE_WLC  = 14;
        ADAPTER_TYPE_WLC_EPP = 15;
        ADAPTER_TYPE_WLC_SPP = 16;
        ADAPTER_TYPE_GPP = 17;
        ADAPTER_TYPE_10W = 18;
        ADAPTER_TYPE_L7 = 19;
        ADAPTER_TYPE_DL = 20;
        ADAPTER_TYPE_WPC_EPP = 21;
        ADAPTER_TYPE_WPC_GPP = 22;
        ADAPTER_TYPE_WPC_10W = 23;
        ADAPTER_TYPE_WPC_BPP = 24;
        ADAPTER_TYPE_WPC_L7 = 25;
        ADAPTER_TYPE_EXT = 26;
        ADAPTER_TYPE_EXT1 = 27;
        ADAPTER_TYPE_EXT2 = 28;
        ADAPTER_TYPE_EXT_UNKNOWN = 29;
    }
    optional string reverse_domain_name = 1;
    /* Type of charge adapter, enumerated above. */
    optional AdapterType adapter_type = 2;
    /* Max negotiated voltage by charge adapter, in mV. */
    optional int32 adapter_voltage = 3;
    /* Max negotiated current by charge adapter current, in mA. */
    optional int32 adapter_amperage = 4;

    /* Stats at beginning of charge session. */
    /* System State of Charge, in percent. */
    optional int32 ssoc_in = 5;
    /* Voltage in mV. */
    optional int32 voltage_in = 6;

    /* Stats at end of charge session. */
    /* System State of Charge, in percent. */
    optional int32 ssoc_out = 7;
    /* Voltage in mV. */
    optional int32 voltage_out = 8;

    /**
     * These values are  meant to represent status of the charging device, used
     * to validate the charging algorithm and explain charging performances.
     * Examples of the content of the register:
     * - APDO, PDO (power capabilities of the device, eg. 5V3A, 9V2A, 20V2A) for wired charging
     * - Wireless charging MFG code. This is the value of a register of the WLC integrated
     *   circuit to identify the vendor and type of WLC pad
     * - Receiver operating frequency
     * - Register status
     */
    optional int32 adapter_capabilities0 = 9;
    optional int32 adapter_capabilities1 = 10;
    optional int32 adapter_capabilities2 = 11;
    optional int32 adapter_capabilities3 = 12;
    optional int32 adapter_capabilities4 = 13;

    /**
     * These are values which reports the state of the wireless receiver, which will help in
     * debugging charging issues and alternate configurations.
     */
    optional int32 receiver_state0 = 14;
    optional int32 receiver_state1 = 15;

    /* AACR feature to record capacity */
    optional int32 charge_capacity = 16;
}

/* A message containing stats from each charge voltage tier. */
message VoltageTierStats {
    optional string reverse_domain_name = 1;
    /* Voltage tier number, custom to implementation, should be <= 3. */
    optional int32 voltage_tier = 2;

    /* Stats when entering voltage tier. */
    /* State of charge, in percent. */
    optional float soc_in = 3;
    /* Coulomb count, in mAh. */
    optional int32 cc_in = 4;
    /* Battery temperature, in deciC. */
    optional int32 temp_in = 5;

    /* Time spent at various charge speeds, in seconds. */
    optional int32 time_fast_secs = 6;
    optional int32 time_taper_secs = 7;
    optional int32 time_other_secs = 8;

    /* Battery temperature stats, in deciC. */
    optional int32 temp_min = 9;
    optional int32 temp_avg = 10;
    optional int32 temp_max = 11;

    /* Battery current stats, in mA. */
    optional int32 ibatt_min = 12;
    optional int32 ibatt_avg = 13;
    optional int32 ibatt_max = 14;

    /* Input current limit stats, in mA. */
    optional int32 icl_min = 15;
    optional int32 icl_avg = 16;
    optional int32 icl_max = 17;

    /**
     * Efficiency number, receiver operating frequency in kHz for wireless charging
     * (alignment)
     */
    optional int32 charging_operating_point = 18;
    /* The minimum power out of the adapter at the given charging tier */
    optional int32 min_adapter_power_out = 19;
    /* The time-averaged power out of the adapter at the given charging tier */
    optional int32 time_avg_adapter_power_out = 20;
    /* The maximum power out of the adapter at the given charging tier */
    optional int32 max_adapter_power_out = 21;
}

/* A message containing an alternate proprietary full battery capacity estimate. */
message BatteryCapacity {
    optional string reverse_domain_name = 1;
    /* Sum of the change in coulomb count. */
    optional int32 delta_cc_sum = 2;
    /* Sum of the change in state of charge (battery level). */
    optional int32 delta_vfsoc_sum = 3;
}

/* A message containing health values of UFS */
message StorageUfsHealth {
    optional string reverse_domain_name = 1;
    /* The value of lifetimeA for UFS health */
    optional int32 lifetime_a = 2;
    /* The value of lifetimeB for UFS health */
    optional int32 lifetime_b = 3;
    /* The value of lifetimeC for UFS health */
    optional int32 lifetime_c = 4;
}

/* A message containing filesystem stats of F2FS */
message F2fsStatsInfo {
    optional string reverse_domain_name = 1;
    /* The value of dirty segments of f2fs */
    optional int32 dirty_segments = 2;
    /* The value of free segments of f2fs */
    optional int32 free_segments = 3;
    /* The times of checkpoint function called in foreground*/
    optional int32 cp_calls_fg = 4;
    /* The times of checkpoint function called in background */
    optional int32 cp_calls_bg = 5;
    /* The times of garbage collection function called in foreground */
    optional int32 gc_calls_fg = 6;
    /* The times of garbage collection function called in background */
    optional int32 gc_calls_bg = 7;
    /* The amount of blocks been moved by garbage collection in foreground */
    optional int32 moved_blocks_fg = 8;
    /* The amount of blocks been moved by garbage collection in background */
    optional int32 moved_blocks_bg = 9;
    /* The average of how many valid blocks is in a segment */
    optional int32 valid_blocks = 10;
}

message ZramMmStat {
    optional string reverse_domain_name = 1;
    /* The value of original memory size */
    optional int64 orig_data_size = 2;
    /* The value of compressed memory size */
    optional int64 compr_data_size = 3;
    /* The value of consumed memory size to store compressed memory */
    optional int64 mem_used_total = 4;
    /* The value of number of page filled with same elements data */
    optional int64 same_pages = 5;
    /* The value of number of incompressible page */
    optional int64 huge_pages = 6;
    /* The value of number of incompressible pages since boot */
    optional int64 huge_pages_since_boot = 7;
}

message ZramBdStat {
    optional string reverse_domain_name = 1;
    /* the number of pages in backing device */
    optional int64 bd_count = 2;
    /* The number of pages readed from backing device */
    optional int64 bd_reads = 3;
    /* The number of pages written to backing device */
    optional int64 bd_writes = 4;
}

/* A message containing boot times */
message BootStatsInfo {
    optional string reverse_domain_name = 1;
    /* The F2FS fsck time in secs */
    optional int32 fsck_time_sec = 2;
    /* The F2FS mounted time in secs */
    optional int32 mounted_time_sec = 3;
    /* The F2FS checkpoint=disable time in secs */
    optional int32 checkpoint_time_sec = 4;
}

/* A message containing wireless charging health info. */
message WirelessChargingStats {
    /* Captures if a google charger used when start wireless charging */
    enum ChargerVendor {
        VENDOR_UNKNOWN = 0;
        VENDOR_GOOGLE = 1;
    }

    optional string reverse_domain_name = 1;
    optional ChargerVendor charger_vendor = 2;
}

/* Current device Orientation */
message DeviceOrientation {
    enum Orientation {
        ORIENTATION_UNKNOWN = 0;
        ORIENTATION_0 = 1;
        ORIENTATION_90 = 2;
        ORIENTATION_180 = 3;
        ORIENTATION_270 = 4;
    }

    optional string reverse_domain_name = 1;
    /* Device orientation. */
    optional Orientation orientation = 2;
}

/* Raw battery capacity stats */
message BatteryCapacityFG {
    enum LogReason {
        LOG_REASON_UNKNOWN = 0;
        LOG_REASON_CONNECTED = 1;
        LOG_REASON_DISCONNECTED = 2;
        LOG_REASON_FULL_CHARGE = 3;
        LOG_REASON_PERCENT_SKIP = 4;
        LOG_REASON_DIVERGING_FG = 5;
    }

    optional string reverse_domain_name = 1;
    /* Uevent logging reason, enumerated above. */
    optional LogReason capacity_log_reason = 2;

    /* The battery capacity reported from the FG (fuel gauge) hardware  */
    optional float capacity_gdf = 3;
    /* The filtered system battery capacity reported to the UI */
    optional float capacity_ssoc = 4;
    /* The fuel gauge capacity curve midpoint FG (fuel gauge) value */
    optional float capacity_gdf_curve = 5;
    /* The fuel gauge capacity curve midpoint UI value */
    optional float capacity_ssoc_curve = 6;
}

message  PdVidPid {
    optional string reverse_domain_name = 1;
    /* Vendor ID of wired charger */
    optional int32 vid = 2;
    /* Product ID of wired charger */
    optional int32 pid = 3;
}

message BatteryEEPROM {
    optional string reverse_domain_name = 1;
   /* The cycle count number; record of charge/discharge times */
    optional int32 cycle_cnt = 2;
    /* The current full capacity of the battery under nominal conditions */
    optional int32 full_cap = 3;
    /* The battery equivalent series resistance */
    optional int32 esr = 4;
    /* Battery resistance related to temperature change */
    optional int32 rslow = 5;
    /* Battery health indicator reflecting the battery age state */
    optional int32 soh = 6;
    /* The battery temperature */
    optional int32 batt_temp = 7;

    /* Battery state of charge (SOC) shutdown point */
    optional int32 cutoff_soc = 8;
    /* Raw battery state of charge (SOC), based on battery current (CC = Coulomb Counter) */
    optional int32 cc_soc = 9;
    /* Estimated battery state of charge (SOC) from batt_soc with endpoint limiting (0% and 100%) */
    optional int32 sys_soc = 10;
    /* Filtered monotonic SOC, handles situations where the cutoff_soc is increased and
     * then decreased from the battery physical properties
     */
    optional int32 msoc = 11;
    /* Estimated SOC derived from cc_soc that provides voltage loop feedback correction using
     * battery voltage, current, and status values
     */
    optional int32 batt_soc = 12;

    /* Field used for data padding in the EEPROM data */
    optional int32 reserve = 13;

    /* The maximum battery temperature ever seen */
    optional int32 max_temp = 14;
    /* The minimum battery temperature ever seen */
    optional int32 min_temp = 15;
    /* The maximum battery voltage ever seen */
    optional int32 max_vbatt = 16;
    /* The minimum battery voltage ever seen */
    optional int32 min_vbatt = 17;
    /* The maximum battery current ever seen */
    optional int32 max_ibatt = 18;
    /* The minimum battery current ever seen */
    optional int32 min_ibatt = 19;
    /* Field used to verify the integrity of the EEPROM data */
    optional int32 checksum = 20;

    /* Extend data for P21 */
    /* Temperature compensation information */
    optional int32 tempco = 21;
    /* Learned characterization related to the voltage gauge */
    optional int32 rcomp0 = 22;
    /* For time to monitor the life of cell */
    optional int32 timer_h = 23;
    /* The full capacity of the battery learning at the end of every charge cycle */
    optional int32 full_rep = 24;
}

/* A message containing an exceptional event from citadel. */
message CitadelEvent {
  enum Event {
    ALERT = 1;
    REBOOTED = 2;
    UPGRADED = 3;
    ALERT_V2 = 4;
    SEC_CH_STATE = 5;
  };
  optional string reverse_domain_name = 1;
  optional Event event = 2;
  optional int32 reset_count = 3;
  optional int64 uptime_micros = 4;
  enum Priority {
    LOW = 0;
    MEDIUM = 1;
    HIGH = 2;
  };
  optional Priority priority = 5;

  // ALERT-specific fields.  These fields correspond to the interrupt status
  // bits for alerts within citadel.  When alerts fire one or more of these
  // bits are set to indicate the alert source.
  optional int32 intr_sts_0 = 6;
  optional int32 intr_sts_1 = 7;
  optional int32 intr_sts_2 = 8;

  // REBOOTED-specific fields.  These fields correspond to the details of how
  // the hardware reboot occurred.  A reboot is a noteworthy event for citadel,
  // as it can be triggered by events like stack overflow or other software
  // bugs.
  optional int32 rstsrc = 9;
  optional int32 exitpd = 10;
  optional int32 which0 = 11;
  optional int32 which1 = 12;

  // UPGRADED-specific field. This field corresponds to the result of FW
  // upgrade for citadel.
  optional int32 upgrade_state = 13;

  // ALERT_V2-specific field. This field corresponds to the GLOBALSEC Log
  // which contains normal globalsec, camo, temp and buserr.
  optional int32 alert_grp_0 = 14;
  optional int32 alert_grp_1 = 15;
  optional int32 alert_grp_2 = 16;
  optional int32 alert_grp_3 = 17;
  optional int32 camo_breaches_0 = 18;
  optional int32 camo_breaches_1 = 19;
  optional int32 temp_min = 20;
  optional int32 temp_max = 21;
  optional int32 bus_err = 22;

  // SEC_CH_STATE-specific filed. This field corresponds to the state
  // of GSA-GSC secure channel.
  optional int32 sec_ch_state = 23;
}

/* A message containing the citadel firmware version. */
message CitadelVersion {
   optional string reverse_domain_name = 1;
   optional string version = 2;
}

/* A message containing the speaker impedance. */
 message VendorSpeakerImpedance {
    optional string reverse_domain_name = 1;
    optional int32 speaker_location = 2;
    optional int32 impedance = 3;
}

/**
 * Logs the reported vendor speaker health stats.
 * Logged from: hardware/google/pixel/pixelstats/SysfsCollector.cpp
 */
message VendorSpeakerStatsReported {
  /* Vendor reverse domain name (expecting "com.google.pixel") */
  optional string reverse_domain_name = 1;
  /* The location of speaker; 0 = left , 1 = right */
  optional int32 speaker_location = 2;
  /* The speaker's impedance value (milliOhm) */
  optional int32 impedance = 3;
  /* The speaker's maximum temperature (milliDegree C) */
  optional int32 max_temperature = 4;
  /* The speaker's execursion length (micrometer) */
  optional int32 excursion = 5;
  /* The speaker's heart beat count */
  optional int32 heartbeat = 6;
}

/* A message containing how many times of ufs host reset */
message StorageUfsResetCount {
    optional string reverse_domain_name = 1;
    /* How many UFS error reset are triggered */
    optional int32 host_reset_count = 2;
}

/* A message containing Pixel memory metrics collected hourly. */
message PixelMmMetricsPerHour {
    optional string reverse_domain_name = 1;
    optional int64 free_pages = 2;
    optional int64 anon_pages = 3;
    optional int64 file_pages = 4;
    optional int64 slab_reclaimable = 5;
    optional int64 zspages = 6;
    optional int64 unevictable = 7;
    optional int64 ion_total_pools = 8;
    optional int64 gpu_memory = 9;
    optional int64 slab_unreclaimable = 10;
    optional int64 psi_cpu_some_total = 11;
    optional int64 psi_io_full_total = 12;
    optional int64 psi_io_some_total = 13;
    optional int64 psi_mem_full_total = 14;
    optional int64 psi_mem_some_total = 15;
    optional int32 psi_cpu_some_avg10_min = 16;
    optional int32 psi_cpu_some_avg10_max = 17;
    optional int32 psi_cpu_some_avg10_avg = 18;
    optional int32 psi_cpu_some_avg60_min = 19;
    optional int32 psi_cpu_some_avg60_max = 20;
    optional int32 psi_cpu_some_avg60_avg = 21;
    optional int32 psi_cpu_some_avg300_min = 22;
    optional int32 psi_cpu_some_avg300_max = 23;
    optional int32 psi_cpu_some_avg300_avg = 24;
    optional int32 psi_io_full_avg10_min = 25;
    optional int32 psi_io_full_avg10_max = 26;
    optional int32 psi_io_full_avg10_avg = 27;
    optional int32 psi_io_full_avg60_min = 28;
    optional int32 psi_io_full_avg60_max = 29;
    optional int32 psi_io_full_avg60_avg = 30;
    optional int32 psi_io_full_avg300_min = 31;
    optional int32 psi_io_full_avg300_max = 32;
    optional int32 psi_io_full_avg300_avg = 33;
    optional int32 psi_io_some_avg10_min = 34;
    optional int32 psi_io_some_avg10_max = 35;
    optional int32 psi_io_some_avg10_avg = 36;
    optional int32 psi_io_some_avg60_min = 37;
    optional int32 psi_io_some_avg60_max = 38;
    optional int32 psi_io_some_avg60_avg = 39;
    optional int32 psi_io_some_avg300_min = 40;
    optional int32 psi_io_some_avg300_max = 41;
    optional int32 psi_io_some_avg300_avg = 42;
    optional int32 psi_mem_full_avg10_min = 43;
    optional int32 psi_mem_full_avg10_max = 44;
    optional int32 psi_mem_full_avg10_avg = 45;
    optional int32 psi_mem_full_avg60_min = 46;
    optional int32 psi_mem_full_avg60_max = 47;
    optional int32 psi_mem_full_avg60_avg = 48;
    optional int32 psi_mem_full_avg300_min = 49;
    optional int32 psi_mem_full_avg300_max = 50;
    optional int32 psi_mem_full_avg300_avg = 51;
    optional int32 psi_mem_some_avg10_min = 52;
    optional int32 psi_mem_some_avg10_max = 53;
    optional int32 psi_mem_some_avg10_avg = 54;
    optional int32 psi_mem_some_avg60_min = 55;
    optional int32 psi_mem_some_avg60_max = 56;
    optional int32 psi_mem_some_avg60_avg = 57;
    optional int32 psi_mem_some_avg300_min = 58;
    optional int32 psi_mem_some_avg300_max = 59;
    optional int32 psi_mem_some_avg300_avg = 60;
}

/* A message containing Pixel memory metrics collected daily. */
message PixelMmMetricsPerDay {
    optional string reverse_domain_name = 1;
    optional int64 workingset_refault = 2;  /* refault_file */
    optional int64 pswpin = 3;
    optional int64 pswpout = 4;
    optional int64 allocstall_dma = 5;
    optional int64 allocstall_dma32 = 6;
    optional int64 allocstall_normal = 7;
    optional int64 allocstall_movable = 8;
    optional int64 pgalloc_dma = 9;
    optional int64 pgalloc_dma32 = 10;
    optional int64 pgalloc_normal = 11;
    optional int64 pgalloc_movable = 12;
    optional int64 pgsteal_kswapd = 13;
    optional int64 pgsteal_direct = 14;
    optional int64 pgscan_kswapd = 15;
    optional int64 pgscan_direct = 16;
    optional int64 oom_kill = 17;
    optional int64 pgalloc_high = 18;
    optional int64 pgcache_hit = 19;
    optional int64 pgcache_miss = 20;
    optional int64 kswapd_stime_clks = 21;
    optional int64 kcompactd_stime_clks = 22;
    optional int64 direct_reclaim_native_latency_total_time = 23;
    optional int64 direct_reclaim_native_latency0 = 24;
    optional int64 direct_reclaim_native_latency1 = 25;
    optional int64 direct_reclaim_native_latency2 = 26;
    optional int64 direct_reclaim_native_latency3 = 27;
    optional int64 direct_reclaim_visible_latency_total_time = 28;
    optional int64 direct_reclaim_visible_latency0 = 29;
    optional int64 direct_reclaim_visible_latency1 = 30;
    optional int64 direct_reclaim_visible_latency2 = 31;
    optional int64 direct_reclaim_visible_latency3 = 32;
    optional int64 direct_reclaim_top_latency_total_time = 33;
    optional int64 direct_reclaim_top_latency0 = 34;
    optional int64 direct_reclaim_top_latency1 = 35;
    optional int64 direct_reclaim_top_latency2 = 36;
    optional int64 direct_reclaim_top_latency3 = 37;
    optional int64 direct_reclaim_other_latency_total_time = 38;
    optional int64 direct_reclaim_other_latency0 = 39;
    optional int64 direct_reclaim_other_latency1 = 40;
    optional int64 direct_reclaim_other_latency2 = 41;
    optional int64 direct_reclaim_other_latency3 = 42;
    optional int64 compaction_total_time = 43;
    optional int64 compaction_ev_count0 = 44;
    optional int64 compaction_ev_count1 = 45;
    optional int64 compaction_ev_count2 = 46;
    optional int64 compaction_ev_count3 = 47;
    optional int64 compaction_ev_count4 = 48;
    optional int64 workingset_refault_anon = 49;
    optional int64 workingset_refault_file = 50;
    optional int64 compact_success = 51;
    optional int64 compact_fail = 52;
    optional int64 kswapd_low_wmark_hq = 53;
    optional int64 kswapd_high_wmark_hq = 54;
    optional int64 thp_file_alloc = 55;
    optional int64 thp_zero_page_alloc = 56;
    optional int64 thp_split_page = 57;
    optional int64 thp_migration_split = 58;
    optional int64 thp_deferred_split_page = 59;
}

/* A message containing CMA metrics collected from dogfooding only. */
message CmaStatus {
  optional string reverse_domain_name = 1;
  optional int32 type = 2;
  optional int64 cma_alloc_pages_attempts = 3;
  optional int64 cma_alloc_pages_soft_attempts = 4;
  optional int64 cma_fail_pages = 5;
  optional int64 cma_fail_soft_pages = 6;
  optional int64 migrated_pages = 7;
  optional string cma_heap_name = 8;
}

/* A message containing CMA metrics (External). */
message CmaStatusExt {
  optional string reverse_domain_name = 1;
  optional int32 type = 2;
  optional int64 cma_alloc_latency_low = 3;
  optional int64 cma_alloc_latency_mid = 4;
  optional int64 cma_alloc_latency_high = 5;
  optional string cma_heap_name = 6;
}

message F2fsCompressionInfo {
    optional string reverse_domain_name = 1;
    /* Show the block count written after compression since mount */
    optional int32 compr_written_blocks = 2;
    /* Show the saved block count with compression since mount */
    optional int32 compr_saved_blocks = 3;
    /* Show the count of inode newly enabled for compression since mount */
    optional int32 compr_new_inodes = 4;
}

/**
 * Log bucketed battery charge cycles.
 *
 * Each bucket represents cycles of the battery past
 * a given charge point.  For example, bucket 1 is the
 * lowest 1/8th of the battery, and bucket 8 is 100%.
 *
 * Logged from:
 * /sys/class/power_supply/bms/cycle_count, via Vendor.
 */
message VendorChargeCycles {
    optional string reverse_domain_name = 1;
    optional int32 cycle_bucket_1 = 2;
    optional int32 cycle_bucket_2 = 3;
    optional int32 cycle_bucket_3 = 4;
    optional int32 cycle_bucket_4 = 5;
    optional int32 cycle_bucket_5 = 6;
    optional int32 cycle_bucket_6 = 7;
    optional int32 cycle_bucket_7 = 8;
    optional int32 cycle_bucket_8 = 9;
    optional int32 cycle_bucket_9 = 10;
    optional int32 cycle_bucket_10 = 11;
}

/**
 * Logs the report of a failed hardware.
 *
 * Logged from:
 *  Vendor HALs.
 *
 */
message VendorHardwareFailed {
    enum HardwareType {
      HARDWARE_FAILED_UNKNOWN = 0;
      HARDWARE_FAILED_MICROPHONE = 1;
      HARDWARE_FAILED_CODEC = 2;
      HARDWARE_FAILED_SPEAKER = 3;
      HARDWARE_FAILED_FINGERPRINT = 4;
    }
    optional string reverse_domain_name = 1;
    optional HardwareType hardware_type = 2;

    /**
     * hardware_location allows vendors to differentiate between multiple
     * instances of the same hardware_type.  The specific locations are vendor
     * defined integers, referring to board-specific numbering schemes.
     */
    optional int32 hardware_location = 3;
    /**
     * failure_code is specific to the HardwareType of the failed hardware.
     * It should use one of the enum values defined below.
     */
    enum HardwareErrorCode {
      UNKNOWN = 0;
      COMPLETE = 1;
      SPEAKER_HIGH_Z = 2;
      SPEAKER_SHORT = 3;
      FINGERPRINT_SENSOR_BROKEN = 4;
      FINGERPRINT_TOO_MANY_DEAD_PIXELS = 5;
      DEGRADE = 6;
    }
    optional int32 failure_code = 4;
}

/**
 * Log slow I/O operations on the primary storage.
 */
message VendorSlowIo {
    // Classifications of IO Operations.
    enum IoOperation {
      UNKNOWN = 0;
      READ = 1;
      WRITE = 2;
      UNMAP = 3;
      SYNC = 4;
    }
    optional string reverse_domain_name = 1;
    optional IoOperation operation = 2;

    // The number of slow IO operations of this type over 24 hours.
    optional int32 count = 3;
}

/*
 * Logs the reported speech DSP status.
 * Logged from: Vendor audio implementation.
 */
message VendorSpeechDspStat {
    optional string reverse_domain_name = 1;
    // The total Speech DSP uptime in milliseconds.
    optional int32 total_uptime_millis = 2;
    // The total Speech DSP downtime in milliseconds.
    optional int32 total_downtime_millis = 3;
    optional int32 total_crash_count = 4;
    optional int32 total_recover_count = 5;
}

/**
 * Log an event when the device has been physically dropped.
 * Reported from the /vendor partition.
 */
message VendorPhysicalDropDetected {
  optional string reverse_domain_name = 1;
  // Confidence that the event was actually a drop, 0 -> 100
  optional int32 confidence_pctg = 2;
  // Peak acceleration of the drop, in 1/1000s of a g.
  optional int32 accel_peak_thousandths_g = 3;
  // Duration of freefall in ms
  optional int32 freefall_time_millis = 4;
}

/** Represents USB port overheat event. */
message VendorUsbPortOverheat {
  optional string reverse_domain_name = 1;
  /* Temperature of USB port at USB plug event, in 1/10ths of degree C. */
  optional int32 plug_temperature_deci_c = 2;
  /* Maximum temperature of USB port during overheat event, in 1/10ths of degree
   * C. */
  optional int32 max_temperature_deci_c = 3;
  /* Time between USB plug event and overheat threshold trip, in seconds. */
  optional int32 time_to_overheat_secs = 4;
  /* Time between overheat threshold trip and hysteresis, in seconds. */
  optional int32 time_to_hysteresis_secs = 5;
  /* Time between hysteresis and active mitigation ending, in seconds. */
  optional int32 time_to_inactive_secs = 6;
}

/**
 * Log battery health snapshot.
 *
 * Resistance, Voltage, Open Circuit Voltage, Temperature, and Charge Level
 * are snapshotted periodically over 24hrs.
 */
message VendorBatteryHealthSnapshot {
  enum BatterySnapshotType {
    BATTERY_SNAPSHOT_TYPE_UNKNOWN = 0;
    BATTERY_SNAPSHOT_TYPE_MIN_TEMP = 1;         // Snapshot at min batt temp over 24hrs.
    BATTERY_SNAPSHOT_TYPE_MAX_TEMP = 2;         // Snapshot at max batt temp over 24hrs.
    BATTERY_SNAPSHOT_TYPE_MIN_RESISTANCE = 3;   // Snapshot at min batt resistance over 24hrs.
    BATTERY_SNAPSHOT_TYPE_MAX_RESISTANCE = 4;   // Snapshot at max batt resistance over 24hrs.
    BATTERY_SNAPSHOT_TYPE_MIN_VOLTAGE = 5;      // Snapshot at min batt voltage over 24hrs.
    BATTERY_SNAPSHOT_TYPE_MAX_VOLTAGE = 6;      // Snapshot at max batt voltage over 24hrs.
    BATTERY_SNAPSHOT_TYPE_MIN_CURRENT = 7;      // Snapshot at min batt current over 24hrs.
    BATTERY_SNAPSHOT_TYPE_MAX_CURRENT = 8;      // Snapshot at max batt current over 24hrs.
    BATTERY_SNAPSHOT_TYPE_MIN_BATT_LEVEL = 9;   // Snapshot at min battery level (SoC) over 24hrs.
    BATTERY_SNAPSHOT_TYPE_MAX_BATT_LEVEL = 10;  // Snapshot at max battery level (SoC) over 24hrs.
    BATTERY_SNAPSHOT_TYPE_AVG_RESISTANCE = 11;  // Snapshot at average battery resistance over 24hrs.
  }
  optional string reverse_domain_name = 1;
  optional BatterySnapshotType type = 2;
  // Temperature, in 1/10ths of degree C.
  optional int32 temperature_deci_celsius = 3;
  // Voltage Battery Voltage, in microVolts.
  optional int32 voltage_micro_volt = 4;
  // Current Battery current, in microAmps.
  optional int32 current_micro_amps = 5;
  // OpenCircuitVoltage Battery Open Circuit Voltage, in microVolts.
  optional int32 open_circuit_micro_volt = 6;
  // Resistance Battery Resistance, in microOhms.
  optional int32 resistance_micro_ohm = 7;
  // Level Battery Level, as % of full.
  optional int32 level_percent = 8;
}

/**
 * Log battery caused shutdown with the last recorded voltage.
 */
message VendorBatteryCausedShutdown {
 optional string reverse_domain_name = 1;
 // The last recorded battery voltage prior to shutdown.
 optional int32 last_recorded_micro_volt = 2;
}

/**
 * Log mitigation statistics.
 */
message PowerMitigationStats {
 optional string reverse_domain_name = 1;
 // The last triggered count: batoilo.
 optional int32 batoilo_count = 2;
 // The last triggered count: vdroop1.
 optional int32 vdroop1_count = 3;
 // The last triggered count: vdroop2.
 optional int32 vdroop2_count = 4;
 // The last triggered count: smpl_warn.
 optional int32 smpl_warn_count = 5;
 // The last triggered count: ocp_cpu1.
 optional int32 ocp_cpu1_count = 6;
 // The last triggered count: ocp_cpu2.
 optional int32 ocp_cpu2_count = 7;
 // The last triggered count: ocp_gpu.
 optional int32 ocp_gpu_count = 8;
 // The last triggered count: ocp_tpu.
 optional int32 ocp_tpu_count = 9;
 // The last triggered count: soft_ocp_cpu1.
 optional int32 soft_ocp_cpu1_count = 10;
 // The last triggered count: soft_ocp_cpu2.
 optional int32 soft_ocp_cpu2_count = 11;
 // The last triggered count: soft_ocp_gpu.
 optional int32 soft_ocp_gpu_count = 12;
 // The last triggered count: soft_ocp_tpu.
 optional int32 soft_ocp_tpu_count = 13;
 // The last triggered capacity: batoilo.
 optional int32 batoilo_cap = 14;
 // The last triggered capacity: vdroop1.
 optional int32 vdroop1_cap = 15;
 // The last triggered capacity: vdroop2.
 optional int32 vdroop2_cap = 16;
 // The last triggered capacity: smpl_warn.
 optional int32 smpl_warn_cap = 17;
 // The last triggered capacity: ocp_cpu1.
 optional int32 ocp_cpu1_cap = 18;
 // The last triggered capacity: ocp_cpu2.
 optional int32 ocp_cpu2_cap = 19;
 // The last triggered capacity: ocp_gpu.
 optional int32 ocp_gpu_cap = 20;
 // The last triggered capacity: ocp_tpu.
 optional int32 ocp_tpu_cap = 21;
 // The last triggered capacity: soft_ocp_cpu1.
 optional int32 soft_ocp_cpu1_cap = 22;
 // The last triggered capacity: soft_ocp_cpu2.
 optional int32 soft_ocp_cpu2_cap = 23;
 // The last triggered capacity: soft_ocp_gpu.
 optional int32 soft_ocp_gpu_cap = 24;
 // The last triggered capacity: soft_ocp_tpu.
 optional int32 soft_ocp_tpu_cap = 25;
}

/**
 * Log thermal statistics.
 */
message ThermalDfsStats {
 optional string reverse_domain_name = 1;
 // The last count of BIG cluster dfs triggers
 optional int32 big_dfs_count = 2;
 // The last count of MID cluster dfs triggers
 optional int32 mid_dfs_count = 3;
 // The last count of LITTLE cluster dfs triggers
 optional int32 little_dfs_count = 4;
 // The last count of GPU dfs triggers
 optional int32 gpu_dfs_count = 5;
 // The last count of TPU dfs triggers
 optional int32 tpu_dfs_count = 6;
 // The last count of DSP dfs triggers
 optional int32 aur_dfs_count = 7;
}

/**
 * Log how many segments have been reclaimed in a specific GC mode.
 */
message F2fsGcSegmentInfo {
    optional string reverse_domain_name = 1;
    /* Reclaimed segments in GC normal mode */
    optional int32 reclaimed_segments_normal = 2;
    /* Reclaimed segments in GC urgent high mode */
    optional int32 reclaimed_segments_urgent_high = 3;
    /* Reclaimed segments in GC urgent low mode */
    optional int32 reclaimed_segments_urgent_low = 4;
    /* Reclaimed segments in GC urgent mid mode */
    optional int32 reclaimed_segments_urgent_mid = 5;
}

/**
 * Logs an event indicating that a nanoapp loading has failed at the HAL.
 */
message ChreHalNanoappLoadFailed {
  // Vendor reverse domain name (expecting "com.google.pixel").
  optional string reverse_domain_name = 1;

  enum Type {
    TYPE_UNKNOWN = 0;
    // Corresponds to preloaded nanoapps on the device.
    TYPE_PRELOADED = 1;
    // Dynamic loading of a nanoapp (e.g. code download).
    TYPE_DYNAMIC = 2;
  }

  enum Reason {
    REASON_UNKNOWN = 0;
    // A generic error code that does not match any of the others.
    REASON_ERROR_GENERIC = 1;
    // Failure at the connection between HAL<->CHRE.
    REASON_CONNECTION_ERROR = 2;
    // System ran out of memory.
    REASON_OOM = 3;
    // Nanoapp did not have the right signing for loading.
    REASON_SIGNATURE_MISMATCH = 4;
  }

  // The 64-bit unique nanoapp identifier of the nanoapp that failed.
  optional int64 nanoapp_id = 2;

  // The type of the load event.
  optional Type type = 3;

  // The reason for the failure.
  optional Reason reason = 4;
}

/**
 * An enum describing a module within CHRE.
 */
enum ChreModuleType {
  CHRE_MODULE_TYPE_UNKNOWN = 0;
  CHRE_MODULE_TYPE_CHRE = 1; // Core CHRE framework
  CHRE_MODULE_TYPE_PAL = 2; // PAL module (could be CHPP)
  CHRE_MODULE_TYPE_NANOAPP = 3;
}

/**
 * An enum describing the CHRE PAL type.
 */
enum ChrePalType {
  CHRE_PAL_TYPE_UNKNOWN = 0;
  CHRE_PAL_TYPE_SENSOR = 1;
  CHRE_PAL_TYPE_WIFI = 2;
  CHRE_PAL_TYPE_GNSS = 3;
  CHRE_PAL_TYPE_WWAN = 4;
  CHRE_PAL_TYPE_AUDIO = 5;
  CHRE_PAL_TYPE_BLE = 6;
}

/**
 * Logs an event indicating that a CHRE PAL open has failed.
 */
message ChrePalOpenFailed {
  // Vendor reverse domain name (expecting "com.google.pixel").
  optional string reverse_domain_name = 1;

  enum Type {
    TYPE_UNKNOWN = 0;
    // Initial open when CHRE starts.
    INITIAL_OPEN = 1;
    // Any form of "reopen" event internally in the PAL.
    REOPEN = 2;
  }

  // The PAL this failure event is for.
  optional ChrePalType pal = 2;

  // The type of failure observed.
  optional Type type = 3;
}

/**
 * The type of CHRE API request.
 */
enum ChreApiType {
  CHRE_API_TYPE_UNKNOWN = 0;
  CHRE_API_TYPE_WIFI_SCAN_MONITOR = 1;
  CHRE_API_TYPE_WIFI_ACTIVE_SCAN = 2;
  CHRE_API_TYPE_WIFI_RTT_RANGING = 3;
}

/**
 * The type of CHRE API error.
 */
enum ChreError {
  CHRE_ERROR_UNKNOWN = 0;

  // No error occurred.
  CHRE_ERROR_NONE = 1;

  // An unspecified failure occurred.
  CHRE_ERROR = 2;

  // One or more supplied arguments are invalid.
  CHRE_ERROR_INVALID_ARGUMENT = 3;

  // Unable to satisfy request because the system is busy.
  CHRE_ERROR_BUSY = 4;

  // Unable to allocate memory.
  CHRE_ERROR_NO_MEMORY = 5;

  // The requested feature is not supported.
  CHRE_ERROR_NOT_SUPPORTED = 6;

  // A timeout occurred while processing the request.
  CHRE_ERROR_TIMEOUT = 7;

  // The relevant capability is disabled, for example due to a user
  // configuration that takes precedence over this request.
  CHRE_ERROR_FUNCTION_DISABLED = 8;
}

/**
 * Distribution of CHRE API error codes.
 */
message ChreApiErrorCodeDistributionTaken {
  // Vendor reverse domain name (expecting "com.google.pixel").
  optional string reverse_domain_name = 1;

  // The chreGetTime() value when this snapshot was taken, in milliseconds.
  optional int32 snapshot_chre_get_time_ms = 2;

  // The CHRE API type.
  optional ChreApiType api_type = 3;

  // Corresponds to the CHRE error code that occurred, as defined in the
  // "enum chreError" field in chre_api/chre/common.h.
  optional ChreError error_code = 4;
  optional int32 num_errors = 5;
}

/**
 * Snapshot of the dynamic memory allocated in CHRE.
 */
message ChreDynamicMemorySnapshotReported {
  // Vendor reverse domain name (expecting "com.google.pixel").
  optional string reverse_domain_name = 1;

  // The chreGetTime() value when this snapshot was taken, in milliseconds.
  optional int32 snapshot_chre_get_time_ms = 2;

  // The type of the module.
  optional ChreModuleType module_type = 3;

  // The unique 64-bit ID for a nanoapp, only used if the module_type is NANOAPP.
  // If module_type is PAL, then it represents the ChrePalType enum. If the module_type
  // is CHRE, then a zero value should be used.
  optional int64 pal_type_or_nanoapp_id = 4;

  // The max allocation amount of this module in bytes.
  optional int32 max_allocation_bytes = 5;

  // The current allocation amount of this module in bytes.
  optional int32 current_allocation_bytes = 6;
}

/**
 * Snapshot of the event queue stats in CHRE.
 */
message ChreEventQueueSnapshotReported {
  // Vendor reverse domain name (expecting "com.google.pixel").
  optional string reverse_domain_name = 1;

  // The chreGetTime() value when this snapshot was taken, in milliseconds.
  optional int32 snapshot_chre_get_time_ms = 2;

  // The maximum size the event queue got to (i.e. num pending events).
  optional int32 max_event_queue_size = 3;

  // The average size the event queue got to (i.e. num pending events).
  optional int32 mean_event_queue_size = 4;

  // The number of events that were dropped due to capacity limits.
  optional int32 num_dropped_events = 5;

  // The maximum amount of time it took for an event, from when it was received,
  // to when it was delivered to all interested modules. This value represents
  // the total delay within the CHRE subsystem.
  optional int64 max_queue_delay_us = 6;

  // The mean value of the delay in microseconds.
  optional int64 mean_queue_delay_us = 7;
}

/**
 * Indicates that a nanoapp has woken up the AP.
 */
message ChreApWakeUpOccurred {
  // Vendor reverse domain name (expecting "com.google.pixel").
  optional string reverse_domain_name = 1;

  // The 64-bit unique nanoapp identifier that describes the entity that has caused an AP wake-up
  // from CHRE. Whenever this event occurs, this means that the nanoapp sent a message to
  // the AP causing a transition between suspend/wake-up.
  optional int64 nanoapp_id = 2;
}

/**
 * Snapshot of the current battery health of the device.
 */
message BatteryHealthStatus {
  // Vendor reverse domain name (expecting "com.google.pixel").
  optional string reverse_domain_name = 1;

  // The algorithm that computes how the health status and health indexes are calculated.
  optional int32 health_algorithm = 2;

  enum HealthStatus {
    UNKNOWN = -1; // The health status is unknown due to a SW limitation or issue
    NOMINAL = 0; // The battery is operating as expected
    MARGINAL = 1; // The battery may need replacement soon
    NEEDS_REPLACEMENT = 2; // The battery needs replacement
    FAILED = 3; // The battery has failed and no longer operates as expected
  }

  // HealthStatus calculated using health_index, health_perf_index.
  optional HealthStatus health_status = 3;

  // A percentage measure of the health of the battery with 100% being perfectly healthy.
  optional int32 health_index = 4;

  // A percentage measure of the battery capacity of the device, affected by cycle life degradation.
  optional int32 health_capacity_index = 5;

  // A percentage measure of the max performance of the device, affected by impedance growth with 100% being perfectly healthy.
  optional int32 health_impedance_index = 6;

  // An index that expresses the likelihood of swelling given the SOC residency stats.
  optional int32 swelling_cumulative = 7;

  // The battery capacity used to determine the health index. This is the reference value from b/223759710.
  optional int32 health_full_capacity = 8;

  // This is the Rslow (resistance) value used (in part) to determine the Perf Index. The activation impedance (b/223545817) can be calculated from it using the perf index.
  optional int32 current_impedance = 9;

  // The (hours) value of TimeH (0xb3), a register value, multiplied by 3.2 hours.
  optional int32 battery_age = 10;

  // The cycle count at the time of the log event.
  optional int32 cycle_count = 11;

  enum BattDisconnectStatus {
    BPST_BATT_UNKNOWN = 0;
    BPST_BATT_CONNECT = 1;
    BPST_BATT_DISCONNECT = 2; // Result of single battery disconnect detection
    BPST_BATT_CELL_FAULT = 3; // Result of cell fault detection which means actual disconnection
  }

  // Battery disconnect detection stats.
  optional BattDisconnectStatus battery_disconnect_status = 12;
}

/**
 * Log battery SOC/temperature usage data.
 *
 * Each data represents cumulative time of the battery
 * spent over a specific SOC and over a specific temperature
 * while charging and while discharging in seconds.
 *
 * Logged from:
 * /sys/class/power_supply/battery/swelling_data, via Vendor.
 */
message BatteryHealthUsage {
  // Vendor reverse domain name (expecting "com.google.pixel").
  optional string reverse_domain_name = 1;

  // The temperature limit (deg C) used to accumulate the time above this value.
  optional int32 temperature_limit_deci_c = 2;

  // The SOC limit (%) used to accumulate the time above this value.
  optional int32 soc_limit = 3;

  // Time (s) accumulated only during charge at the given thresholds.
  optional int32 charge_time_secs = 4;

  // Time (s) accumulated only during discharge at the given thresholds.
  optional int32 discharge_time_secs = 5;
}

/*
 * A Value of F2FS smart idle maintenance feature enabled
 */
message F2fsSmartIdleMaintEnabledStateChanged {
    optional string reverse_domain_name = 1;
    /* Smart idle maint is enabled */
    optional bool enabled = 2;
}

/*
 * Snapshot of the block layer read write stats
 */
message BlockStatsReported {
    optional string reverse_domain_name = 1;
        /* number of read I/Os processed */
        optional int64 read_io = 2;
        /* number of sectors read */
        optional int64 read_sectors = 3;
        /* total wait time for read requests */
        optional int64 read_ticks = 4;
        /* number of write I/Os processed */
        optional int64 write_io = 5;
        /* number of sectors written */
        optional int64 write_sectors = 6;
        /* total wait time for write requests */
        optional int64 write_ticks = 7;
}

/**
 * Logs the reported vendor audio hardware stats.
 */
message VendorAudioHardwareStatsReported {
  optional string reverse_domain_name = 1;
  /* The percentage of calls in a day where auto-mic-switch triggered.
   * It represented as a fixed-point integer with three decimal place.
   * E.g.:12.345% is repsented by 12345.
   */
  optional int32 milli_rate_of_ams_per_day = 2;

  /* The percentage of calls in a day where CCA is active.
  * It represented as a fixed-point and rounded integer.
  * E.g.:12.345% is represented by 12.
  * CCA can only be applied under some radio bands.
  */

  /* cca_active: UI enable & algorithm is active (C1) */
  optional int32 rate_of_cca_active_per_day = 3;

  /* cca_enable: UI enable & algorithm is inactive. (C2) */
  optional int32 rate_of_cca_enable_per_day = 4;
}

/*
 * Logs vendor stats about long IRQs.
 *
 * IRQ is considered long when it exceeds a threshold (currently 1 ms).
 * Stats include top 5 slowest IRQs: their numbers and the worst latency.
 * Stats are reset after every report.
 */
<<<<<<< HEAD
 message VendorLongIRQStatsReported {
=======
message VendorLongIRQStatsReported {
>>>>>>> d4fe1ba8
  optional string reverse_domain_name = 1;

  // Count of long soft IRQ since last report.
  optional int64 long_softirq_count = 2;

  optional int64 top1_softirq_num = 3;
  optional int64 top1_softirq_latency_us = 4;
  optional int64 top2_softirq_num = 5;
  optional int64 top2_softirq_latency_us = 6;
  optional int64 top3_softirq_num = 7;
  optional int64 top3_softirq_latency_us = 8;
  optional int64 top4_softirq_num = 9;
  optional int64 top4_softirq_latency_us = 10;
  optional int64 top5_softirq_num = 11;
  optional int64 top5_softirq_latency_us = 12;

  // Count of long IRQ since last report.
  optional int64 long_irq_count = 13;

  optional int64 top1_irq_num = 14;
  optional int64 top1_irq_latency_us = 15;
  optional int64 top2_irq_num = 16;
  optional int64 top2_irq_latency_us = 17;
  optional int64 top3_irq_num = 18;
  optional int64 top3_irq_latency_us = 19;
  optional int64 top4_irq_num = 20;
  optional int64 top4_irq_latency_us = 21;
  optional int64 top5_irq_num = 22;
  optional int64 top5_irq_latency_us = 23;
}

/**
 * Logs the Temperature residency stats per thermal zone.
 */
message VendorTempResidencyStats {
  optional string reverse_domain_name = 1;
  // Thermal zone name
  optional string sensor_name = 2;

  // Time since last collect of this thermal zone
  optional int64 since_last_update_ms = 3;

  // Temperature residency stats is measured by time in ms that a temperature zone's temperature
  // lay within some temperature thresholds
  // e.g.
  // With temperature thresholds predefined as thresholds_i, thresholds_i+1,
  // temp_residency_ms_bucket_i measures how much time the sensor lay within this two thresholds
  optional int64 temp_residency_ms_bucket_1 = 4;
  optional int64 temp_residency_ms_bucket_2 = 5;
  optional int64 temp_residency_ms_bucket_3 = 6;
  optional int64 temp_residency_ms_bucket_4 = 7;
  optional int64 temp_residency_ms_bucket_5 = 8;
  optional int64 temp_residency_ms_bucket_6 = 9;
  optional int64 temp_residency_ms_bucket_7 = 10;
  optional int64 temp_residency_ms_bucket_8 = 11;
  optional int64 temp_residency_ms_bucket_9 = 12;
  optional int64 temp_residency_ms_bucket_10 = 13;
  optional int64 temp_residency_ms_bucket_11 = 14;
  optional int64 temp_residency_ms_bucket_12 = 15;
  optional int64 temp_residency_ms_bucket_13 = 16;
  optional int64 temp_residency_ms_bucket_14 = 17;
  optional int64 temp_residency_ms_bucket_15 = 18;
  optional int64 temp_residency_ms_bucket_16 = 19;
  optional int64 temp_residency_ms_bucket_17 = 20;
  optional int64 temp_residency_ms_bucket_18 = 21;
  optional int64 temp_residency_ms_bucket_19 = 22;
  optional int64 temp_residency_ms_bucket_20 = 23;
<<<<<<< HEAD
=======
}

/**
 * Logs the Resume Latency stats.
 */
message VendorResumeLatencyStats {
  optional string reverse_domain_name = 1;
  optional int64 max_latency_ms = 2;
  optional int64 avg_latency_ms = 3;

  // Resume Latency stats is measured by count of resumes that lay within some latency thresholds
  // e.g.
  // With resume times thresholds predefined as thresholds_i, thresholds_i+1,
  // resume_count_bucket_i measures count of resumes that lay within this two thresholds
  optional int64 resume_count_bucket_1 = 4;
  optional int64 resume_count_bucket_2 = 5;
  optional int64 resume_count_bucket_3 = 6;
  optional int64 resume_count_bucket_4 = 7;
  optional int64 resume_count_bucket_5 = 8;
  optional int64 resume_count_bucket_6 = 9;
  optional int64 resume_count_bucket_7 = 10;
  optional int64 resume_count_bucket_8 = 11;
  optional int64 resume_count_bucket_9 = 12;
  optional int64 resume_count_bucket_10 = 13;
  optional int64 resume_count_bucket_11 = 14;
  optional int64 resume_count_bucket_12 = 15;
  optional int64 resume_count_bucket_13 = 16;
  optional int64 resume_count_bucket_14 = 17;
  optional int64 resume_count_bucket_15 = 18;
  optional int64 resume_count_bucket_16 = 19;
  optional int64 resume_count_bucket_17 = 20;
  optional int64 resume_count_bucket_18 = 21;
  optional int64 resume_count_bucket_19 = 22;
  optional int64 resume_count_bucket_20 = 23;
  optional int64 resume_count_bucket_21 = 24;
  optional int64 resume_count_bucket_22 = 25;
  optional int64 resume_count_bucket_23 = 26;
  optional int64 resume_count_bucket_24 = 27;
  optional int64 resume_count_bucket_25 = 28;
  optional int64 resume_count_bucket_26 = 29;
  optional int64 resume_count_bucket_27 = 30;
  optional int64 resume_count_bucket_28 = 31;
  optional int64 resume_count_bucket_29 = 32;
  optional int64 resume_count_bucket_30 = 33;
  optional int64 resume_count_bucket_31 = 34;
  optional int64 resume_count_bucket_32 = 35;
  optional int64 resume_count_bucket_33 = 36;
  optional int64 resume_count_bucket_34 = 37;
  optional int64 resume_count_bucket_35 = 38;
  optional int64 resume_count_bucket_36 = 39;
>>>>>>> d4fe1ba8
}<|MERGE_RESOLUTION|>--- conflicted
+++ resolved
@@ -85,10 +85,7 @@
 
       ThermalDfsStats thermal_dfs_stats = 105042;
       VendorLongIRQStatsReported vendor_long_irq_stats_reported = 105043;
-<<<<<<< HEAD
-=======
       VendorResumeLatencyStats vendor_resume_latency_stats = 105044;
->>>>>>> d4fe1ba8
       VendorTempResidencyStats vendor_temp_residency_stats = 105045;
     }
     // AOSP atom ID range ends at 109999
@@ -1295,11 +1292,7 @@
  * Stats include top 5 slowest IRQs: their numbers and the worst latency.
  * Stats are reset after every report.
  */
-<<<<<<< HEAD
- message VendorLongIRQStatsReported {
-=======
 message VendorLongIRQStatsReported {
->>>>>>> d4fe1ba8
   optional string reverse_domain_name = 1;
 
   // Count of long soft IRQ since last report.
@@ -1367,8 +1360,6 @@
   optional int64 temp_residency_ms_bucket_18 = 21;
   optional int64 temp_residency_ms_bucket_19 = 22;
   optional int64 temp_residency_ms_bucket_20 = 23;
-<<<<<<< HEAD
-=======
 }
 
 /**
@@ -1419,5 +1410,4 @@
   optional int64 resume_count_bucket_34 = 37;
   optional int64 resume_count_bucket_35 = 38;
   optional int64 resume_count_bucket_36 = 39;
->>>>>>> d4fe1ba8
 }