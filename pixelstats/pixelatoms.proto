--- conflicted
+++ resolved
@@ -2513,11 +2513,7 @@
   optional bool is_playback = 14;
 
   /* Duration connected */
-<<<<<<< HEAD
   optional int32 duration_second_connected = 15;
-};
-=======
-  optional int32 duration_second_connected = 14;
 };
 
 /*
@@ -2542,5 +2538,4 @@
   optional int32 soc_7 = 11;
   optional int32 soc_8 = 12;
   optional int32 soc_9 = 13;
-}
->>>>>>> b3c5d3d1
+}