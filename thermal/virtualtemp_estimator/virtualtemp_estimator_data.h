--- conflicted
+++ resolved
@@ -85,12 +85,9 @@
         output_buffer = nullptr;
         output_buffer_size = 1;
         support_under_sampling = false;
-<<<<<<< HEAD
-=======
         sample_interval = std::chrono::milliseconds{0};
         predict_window_ms = 0;
         last_update_time = boot_clock::time_point::min();
->>>>>>> a7d5ae79
 
         tflite_wrapper = nullptr;
         tflite_methods.create = nullptr;
@@ -113,12 +110,9 @@
     TFLiteWrapperMethods tflite_methods;
     std::vector<InputRangeInfo> input_range;
     bool support_under_sampling;
-<<<<<<< HEAD
-=======
     std::chrono::milliseconds sample_interval{};
     size_t predict_window_ms;
     boot_clock::time_point last_update_time;
->>>>>>> a7d5ae79
 
     ~VtEstimatorTFLiteData() {
         if (tflite_wrapper && tflite_methods.destroy) {
