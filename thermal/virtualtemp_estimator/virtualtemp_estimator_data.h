--- conflicted
+++ resolved
@@ -55,10 +55,6 @@
     VtEstimatorCommonData(size_t num_input_sensors) {
         num_linked_sensors = num_input_sensors;
         prev_samples_order = 1;
-<<<<<<< HEAD
-        offset = 0;
-=======
->>>>>>> 7c5e32b2
         is_initialized = false;
         use_prev_samples = false;
         cur_sample_count = 0;
@@ -70,10 +66,6 @@
     size_t num_linked_sensors;
     size_t prev_samples_order;
     size_t cur_sample_count;
-<<<<<<< HEAD
-    float offset;
-=======
->>>>>>> 7c5e32b2
     bool use_prev_samples;
     bool is_initialized;
 };
