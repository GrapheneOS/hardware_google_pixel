/*
 * Copyright (C) 2023 The Android Open Source Project
 *
 * Licensed under the Apache License, Version 2.0 (the "License");
 * you may not use this file except in compliance with the License.
 * You may obtain a copy of the License at
 *
 *      http://www.apache.org/licenses/LICENSE-2.0
 *
 * Unless required by applicable law or agreed to in writing, software
 * distributed under the License is distributed on an "AS IS" BASIS,
 * WITHOUT WARRANTIES OR CONDITIONS OF ANY KIND, either express or implied.
 * See the License for the specific language governing permissions and
 * limitations under the License.
 */
#include "virtualtemp_estimator.h"

#include <android-base/logging.h>
#include <dlfcn.h>
#include <json/reader.h>

#include <cmath>
#include <vector>

namespace thermal {
namespace vtestimator {
namespace {
float getFloatFromValue(const Json::Value &value) {
    if (value.isString()) {
        return std::atof(value.asString().c_str());
    } else {
        return value.asFloat();
    }
}

bool getInputRangeInfoFromJsonValues(const Json::Value &values, InputRangeInfo *input_range_info) {
    if (values.size() != 2) {
        LOG(ERROR) << "Data Range Values size: " << values.size() << "is invalid.";
        return false;
    }

    float min_val = getFloatFromValue(values[0]);
    float max_val = getFloatFromValue(values[1]);

    if (std::isnan(min_val) || std::isnan(max_val)) {
        LOG(ERROR) << "Illegal data range: thresholds not defined properly " << min_val << " : "
                   << max_val;
        return false;
    }

    if (min_val > max_val) {
        LOG(ERROR) << "Illegal data range: data_min_threshold(" << min_val
                   << ") > data_max_threshold(" << max_val << ")";
        return false;
    }
    input_range_info->min_threshold = min_val;
    input_range_info->max_threshold = max_val;
    LOG(INFO) << "Data Range Info: " << input_range_info->min_threshold
              << " <= val <= " << input_range_info->max_threshold;
    return true;
}
<<<<<<< HEAD
=======

float CalculateOffset(const std::vector<float> offset_thresholds,
                      const std::vector<float> offset_values, const float value) {
    for (int i = offset_thresholds.size(); i > 0; --i) {
        if (offset_thresholds[i - 1] < value) {
            return offset_values[i - 1];
        }
    }

    return 0;
}
>>>>>>> 7c5e32b2
}  // namespace

void VirtualTempEstimator::LoadTFLiteWrapper() {
    if (!tflite_instance_) {
        LOG(ERROR) << "tflite_instance_ is nullptr during LoadTFLiteWrapper";
        return;
    }

    std::unique_lock<std::mutex> lock(tflite_instance_->tflite_methods.mutex);

    void *mLibHandle = dlopen("/vendor/lib64/libthermal_tflite_wrapper.so", 0);
    if (mLibHandle == nullptr) {
        LOG(ERROR) << "Could not load libthermal_tflite_wrapper library with error: " << dlerror();
        return;
    }

    tflite_instance_->tflite_methods.create =
            reinterpret_cast<tflitewrapper_create>(dlsym(mLibHandle, "Create"));
    if (!tflite_instance_->tflite_methods.create) {
        LOG(ERROR) << "Could not link and cast tflitewrapper_create with error: " << dlerror();
    }

    tflite_instance_->tflite_methods.init =
            reinterpret_cast<tflitewrapper_init>(dlsym(mLibHandle, "Init"));
    if (!tflite_instance_->tflite_methods.init) {
        LOG(ERROR) << "Could not link and cast tflitewrapper_init with error: " << dlerror();
    }

    tflite_instance_->tflite_methods.invoke =
            reinterpret_cast<tflitewrapper_invoke>(dlsym(mLibHandle, "Invoke"));
    if (!tflite_instance_->tflite_methods.invoke) {
        LOG(ERROR) << "Could not link and cast tflitewrapper_invoke with error: " << dlerror();
    }

    tflite_instance_->tflite_methods.destroy =
            reinterpret_cast<tflitewrapper_destroy>(dlsym(mLibHandle, "Destroy"));
    if (!tflite_instance_->tflite_methods.destroy) {
        LOG(ERROR) << "Could not link and cast tflitewrapper_destroy with error: " << dlerror();
    }

    tflite_instance_->tflite_methods.get_input_config_size =
            reinterpret_cast<tflitewrapper_get_input_config_size>(
                    dlsym(mLibHandle, "GetInputConfigSize"));
    if (!tflite_instance_->tflite_methods.get_input_config_size) {
        LOG(ERROR) << "Could not link and cast tflitewrapper_get_input_config_size with error: "
                   << dlerror();
    }

    tflite_instance_->tflite_methods.get_input_config =
            reinterpret_cast<tflitewrapper_get_input_config>(dlsym(mLibHandle, "GetInputConfig"));
    if (!tflite_instance_->tflite_methods.get_input_config) {
        LOG(ERROR) << "Could not link and cast tflitewrapper_get_input_config with error: "
                   << dlerror();
    }
}

VirtualTempEstimator::VirtualTempEstimator(VtEstimationType estimationType,
                                           size_t num_linked_sensors) {
    type = estimationType;

    common_instance_ = std::make_unique<VtEstimatorCommonData>(num_linked_sensors);
    if (estimationType == kUseMLModel) {
        tflite_instance_ = std::make_unique<VtEstimatorTFLiteData>();
        LoadTFLiteWrapper();
    } else if (estimationType == kUseLinearModel) {
        linear_model_instance_ = std::make_unique<VtEstimatorLinearModelData>();
    } else {
        LOG(ERROR) << "Unsupported estimationType [" << estimationType << "]";
    }
}

VirtualTempEstimator::~VirtualTempEstimator() {
    LOG(INFO) << "VirtualTempEstimator destructor";
}

VtEstimatorStatus VirtualTempEstimator::LinearModelInitialize(LinearModelInitData data) {
    if (linear_model_instance_ == nullptr || common_instance_ == nullptr) {
        LOG(ERROR) << "linear_model_instance_ or common_instance_ is nullptr during Initialize";
        return kVtEstimatorInitFailed;
    }

    size_t num_linked_sensors = common_instance_->num_linked_sensors;
    std::unique_lock<std::mutex> lock(linear_model_instance_->mutex);

    if ((num_linked_sensors == 0) || (data.coefficients.size() == 0) ||
        (data.prev_samples_order == 0)) {
        LOG(ERROR) << "Invalid num_linked_sensors [" << num_linked_sensors
                   << "] or coefficients.size() [" << data.coefficients.size()
                   << "] or prev_samples_order [" << data.prev_samples_order << "]";
        return kVtEstimatorInitFailed;
    }

    if (data.coefficients.size() != (num_linked_sensors * data.prev_samples_order)) {
        LOG(ERROR) << "In valid args coefficients.size()[" << data.coefficients.size()
                   << "] num_linked_sensors [" << num_linked_sensors << "] prev_samples_order["
                   << data.prev_samples_order << "]";
        return kVtEstimatorInvalidArgs;
    }

    common_instance_->use_prev_samples = data.use_prev_samples;
    common_instance_->prev_samples_order = data.prev_samples_order;

    linear_model_instance_->input_samples.reserve(common_instance_->prev_samples_order);
    linear_model_instance_->coefficients.reserve(common_instance_->prev_samples_order);

    // Store coefficients
    for (size_t i = 0; i < data.prev_samples_order; ++i) {
        std::vector<float> single_order_coefficients;
        for (size_t j = 0; j < num_linked_sensors; ++j) {
            single_order_coefficients.emplace_back(data.coefficients[i * num_linked_sensors + j]);
        }
        linear_model_instance_->coefficients.emplace_back(single_order_coefficients);
    }

<<<<<<< HEAD
    common_instance_->offset = data.offset;
=======
    common_instance_->offset_thresholds = data.offset_thresholds;
    common_instance_->offset_values = data.offset_values;
>>>>>>> 7c5e32b2
    common_instance_->is_initialized = true;

    return kVtEstimatorOk;
}

VtEstimatorStatus VirtualTempEstimator::TFliteInitialize(MLModelInitData data) {
    if (!tflite_instance_ || !common_instance_) {
        LOG(ERROR) << "tflite_instance_ or common_instance_ is nullptr during Initialize\n";
        return kVtEstimatorInitFailed;
    }

    std::string model_path = data.model_path;
    size_t num_linked_sensors = common_instance_->num_linked_sensors;
    bool use_prev_samples = data.use_prev_samples;
    size_t prev_samples_order = data.prev_samples_order;
    size_t num_hot_spots = data.num_hot_spots;
    size_t output_label_count = data.output_label_count;

    std::unique_lock<std::mutex> lock(tflite_instance_->tflite_methods.mutex);

    if (model_path.empty()) {
        LOG(ERROR) << "Invalid model_path:" << model_path;
        return kVtEstimatorInvalidArgs;
    }

    if (num_linked_sensors == 0 || prev_samples_order < 1 ||
        (!use_prev_samples && prev_samples_order > 1)) {
        LOG(ERROR) << "Invalid tflite_instance_ config: "
                   << "number of linked sensor: " << num_linked_sensors
                   << " use previous: " << use_prev_samples
                   << " previous sample order: " << prev_samples_order;
        return kVtEstimatorInitFailed;
    }

    common_instance_->use_prev_samples = data.use_prev_samples;
    common_instance_->prev_samples_order = prev_samples_order;
    tflite_instance_->input_buffer_size = num_linked_sensors * prev_samples_order;
    tflite_instance_->input_buffer = new float[tflite_instance_->input_buffer_size];
    if (common_instance_->use_prev_samples) {
        tflite_instance_->scratch_buffer = new float[tflite_instance_->input_buffer_size];
    }

    if (output_label_count < 1 || num_hot_spots < 1) {
        LOG(ERROR) << "Invalid tflite_instance_ config:"
                   << "number of hot spots: " << num_hot_spots
                   << " predicted sample order: " << output_label_count;
        return kVtEstimatorInitFailed;
    }

    tflite_instance_->output_label_count = output_label_count;
    tflite_instance_->num_hot_spots = num_hot_spots;
    tflite_instance_->output_buffer_size = output_label_count * num_hot_spots;
    tflite_instance_->output_buffer = new float[tflite_instance_->output_buffer_size];

    if (!tflite_instance_->tflite_methods.create || !tflite_instance_->tflite_methods.init ||
        !tflite_instance_->tflite_methods.invoke || !tflite_instance_->tflite_methods.destroy ||
        !tflite_instance_->tflite_methods.get_input_config_size ||
        !tflite_instance_->tflite_methods.get_input_config) {
        LOG(ERROR) << "Invalid tflite methods";
        return kVtEstimatorInitFailed;
    }

    tflite_instance_->tflite_wrapper =
            tflite_instance_->tflite_methods.create(kNumInputTensors, kNumOutputTensors);
    if (!tflite_instance_->tflite_wrapper) {
        LOG(ERROR) << "Failed to create tflite wrapper";
        return kVtEstimatorInitFailed;
    }

    int ret = tflite_instance_->tflite_methods.init(tflite_instance_->tflite_wrapper,
                                                    model_path.c_str());
    if (ret) {
        LOG(ERROR) << "Failed to Init tflite_wrapper for " << model_path << " (ret: )" << ret
                   << ")";
        return kVtEstimatorInitFailed;
    }

    if (data.enable_input_validation) {
        Json::Value input_config;
        if (!GetInputConfig(&input_config)) {
            LOG(ERROR) << "Failed to parse tflite model input config.";
            return kVtEstimatorInitFailed;
        }

        Json::Value input_data = input_config["InputData"];
        if (input_data.size() != num_linked_sensors) {
            LOG(ERROR) << "Tflite model input data size [" << input_data.size()
                       << "] != linked sensors cnt: [" << num_linked_sensors << "]";
            return kVtEstimatorInitFailed;
        }

        tflite_instance_->input_range.assign(input_data.size(), InputRangeInfo());
        LOG(INFO) << "Start to parse tflite model input config.";
        for (Json::Value::ArrayIndex i = 0; i < input_data.size(); ++i) {
            const std::string &name = input_data[i]["Name"].asString();
            LOG(INFO) << "Sensor[" << i << "] Name: " << name;
            if (!getInputRangeInfoFromJsonValues(input_data[i]["Range"],
                                                 &tflite_instance_->input_range[i])) {
                LOG(ERROR) << "Failed to parse tflite model temp range for sensor: [" << name
                           << "]";
                return kVtEstimatorInitFailed;
            }
        }
    }

<<<<<<< HEAD
    common_instance_->offset = data.offset;
    common_instance_->is_initialized = true;
=======
    common_instance_->offset_thresholds = data.offset_thresholds;
    common_instance_->offset_values = data.offset_values;
>>>>>>> 7c5e32b2
    tflite_instance_->model_path = model_path;

    common_instance_->is_initialized = true;
    LOG(INFO) << "Successfully initialized VirtualTempEstimator for " << model_path;
    return kVtEstimatorOk;
}

VtEstimatorStatus VirtualTempEstimator::LinearModelEstimate(const std::vector<float> &thermistors,
                                                            float *output) {
    if (linear_model_instance_ == nullptr || common_instance_ == nullptr) {
        LOG(ERROR) << "linear_model_instance_ or common_instance_ is nullptr during Initialize";
        return kVtEstimatorInitFailed;
    }

    size_t prev_samples_order = common_instance_->prev_samples_order;
    size_t num_linked_sensors = common_instance_->num_linked_sensors;

    std::unique_lock<std::mutex> lock(linear_model_instance_->mutex);

    if ((thermistors.size() != num_linked_sensors) || (output == nullptr)) {
        LOG(ERROR) << "Invalid args Thermistors size[" << thermistors.size()
                   << "] num_linked_sensors[" << num_linked_sensors << "] output[" << output << "]";
        return kVtEstimatorInvalidArgs;
    }

    if (common_instance_->is_initialized == false) {
        LOG(ERROR) << "VirtualTempEstimator not initialized to estimate";
        return kVtEstimatorInitFailed;
    }

    // For the first iteration copy current inputs to all previous inputs
    // This would allow the estimator to have previous samples from the first iteration itself
    // and provide a valid predicted value
    if (common_instance_->cur_sample_count == 0) {
        for (size_t i = 0; i < prev_samples_order; ++i) {
            linear_model_instance_->input_samples[i] = thermistors;
        }
    }

    size_t cur_sample_index = common_instance_->cur_sample_count % prev_samples_order;
    linear_model_instance_->input_samples[cur_sample_index] = thermistors;

    // Calculate Weighted Average Value
    int input_level = cur_sample_index;
    float estimated_value = 0;
    for (size_t i = 0; i < prev_samples_order; ++i) {
        for (size_t j = 0; j < num_linked_sensors; ++j) {
            estimated_value += linear_model_instance_->coefficients[i][j] *
                               linear_model_instance_->input_samples[input_level][j];
        }
        input_level--;  // go to previous samples
        input_level = (input_level >= 0) ? input_level : (prev_samples_order - 1);
    }

    // Update sample count
    common_instance_->cur_sample_count++;

<<<<<<< HEAD
    // Update sample count
    common_instance_->cur_sample_count++;
=======
    // add offset to estimated value if applicable
    estimated_value += CalculateOffset(common_instance_->offset_thresholds,
                                       common_instance_->offset_values, estimated_value);
>>>>>>> 7c5e32b2

    *output = estimated_value;
    return kVtEstimatorOk;
}

VtEstimatorStatus VirtualTempEstimator::TFliteEstimate(const std::vector<float> &thermistors,
                                                       float *output) {
    if (tflite_instance_ == nullptr || common_instance_ == nullptr) {
        LOG(ERROR) << "tflite_instance_ or common_instance_ is nullptr during Estimate\n";
        return kVtEstimatorInitFailed;
    }

    std::unique_lock<std::mutex> lock(tflite_instance_->tflite_methods.mutex);

    if (!common_instance_->is_initialized) {
        LOG(ERROR) << "tflite_instance_ not initialized for " << tflite_instance_->model_path;
        return kVtEstimatorInitFailed;
    }

    size_t num_linked_sensors = common_instance_->num_linked_sensors;
    if ((thermistors.size() != num_linked_sensors) || (!output)) {
        LOG(ERROR) << "Invalid args for " << tflite_instance_->model_path
                   << " thermistors.size(): " << thermistors.size()
                   << " num_linked_sensors: " << num_linked_sensors << " output: " << output;
        return kVtEstimatorInvalidArgs;
    }

    // copy input data into input tensors
    size_t prev_samples_order = common_instance_->prev_samples_order;
    size_t cur_sample_index = common_instance_->cur_sample_count % prev_samples_order;
    size_t sample_start_index = cur_sample_index * num_linked_sensors;
    for (size_t i = 0; i < num_linked_sensors; ++i) {
        if (!tflite_instance_->input_range.empty()) {
            if (thermistors[i] < tflite_instance_->input_range[i].min_threshold ||
                thermistors[i] > tflite_instance_->input_range[i].max_threshold) {
                LOG(INFO) << "thermistors[" << i << "] value: " << thermistors[i]
                          << " not in range: " << tflite_instance_->input_range[i].min_threshold
                          << " <= val <= " << tflite_instance_->input_range[i].max_threshold;
                common_instance_->cur_sample_count = 0;
                return kVtEstimatorLowConfidence;
            }
        }
        tflite_instance_->input_buffer[sample_start_index + i] = thermistors[i];
    }

    // Update sample count
    common_instance_->cur_sample_count++;
    if (common_instance_->cur_sample_count < prev_samples_order) {
        return kVtEstimatorUnderSampling;
    }

    // prepare model input
    float *model_input;
    size_t input_buffer_size = tflite_instance_->input_buffer_size;
    size_t output_buffer_size = tflite_instance_->output_buffer_size;
    if (!common_instance_->use_prev_samples) {
        model_input = tflite_instance_->input_buffer;
    } else {
        sample_start_index = ((cur_sample_index + 1) * num_linked_sensors) % input_buffer_size;
        for (size_t i = 0; i < input_buffer_size; ++i) {
            size_t input_index = (sample_start_index + i) % input_buffer_size;
            tflite_instance_->scratch_buffer[i] = tflite_instance_->input_buffer[input_index];
        }
        model_input = tflite_instance_->scratch_buffer;
    }

    int ret = tflite_instance_->tflite_methods.invoke(
            tflite_instance_->tflite_wrapper, model_input, input_buffer_size,
            tflite_instance_->output_buffer, output_buffer_size);
    if (ret) {
        LOG(ERROR) << "Failed to Invoke for " << tflite_instance_->model_path << " (ret: " << ret
                   << ")";
        return kVtEstimatorInvokeFailed;
    }

<<<<<<< HEAD
    // virtual sensor currently only support scalar output
    *output = tflite_instance_->output_buffer[0] + common_instance_->offset;
=======
    // add offset to predicted value
    float predicted_value = tflite_instance_->output_buffer[0];
    predicted_value += CalculateOffset(common_instance_->offset_thresholds,
                                       common_instance_->offset_values, predicted_value);

    *output = predicted_value;
>>>>>>> 7c5e32b2
    return kVtEstimatorOk;
}

VtEstimatorStatus VirtualTempEstimator::Estimate(const std::vector<float> &thermistors,
                                                 float *output) {
    if (type == kUseMLModel) {
        return TFliteEstimate(thermistors, output);
    } else if (type == kUseLinearModel) {
        return LinearModelEstimate(thermistors, output);
    }

    LOG(ERROR) << "Unsupported estimationType [" << type << "]";
    return kVtEstimatorUnSupported;
}

VtEstimatorStatus VirtualTempEstimator::Initialize(const VtEstimationInitData &data) {
    LOG(INFO) << "Initialize VirtualTempEstimator for " << type;

    if (type == kUseMLModel) {
        return TFliteInitialize(data.ml_model_init_data);
    } else if (type == kUseLinearModel) {
        return LinearModelInitialize(data.linear_model_init_data);
    }

    LOG(ERROR) << "Unsupported estimationType [" << type << "]";
    return kVtEstimatorUnSupported;
}

bool VirtualTempEstimator::GetInputConfig(Json::Value *config) {
    int config_size = 0;
    int ret = tflite_instance_->tflite_methods.get_input_config_size(
            tflite_instance_->tflite_wrapper, &config_size);
    if (ret || config_size <= 0) {
        LOG(ERROR) << "Failed to get tflite input config size (ret: " << ret
                   << ") with size: " << config_size;
        return kVtEstimatorInitFailed;
    }
    char *config_str = new char[config_size];
    ret = tflite_instance_->tflite_methods.get_input_config(tflite_instance_->tflite_wrapper,
                                                            config_str, config_size);
    if (ret) {
        LOG(ERROR) << "Failed to get tflite input config (ret: " << ret << ")";
        delete[] config_str;
        return kVtEstimatorInitFailed;
    }

    Json::CharReaderBuilder builder;
    std::unique_ptr<Json::CharReader> reader(builder.newCharReader());
    std::string errorMessage;

    bool success = true;
    if (!reader->parse(config_str, config_str + config_size, config, &errorMessage)) {
        LOG(ERROR) << "Failed to parse tflite JSON input config: " << errorMessage;
        success = false;
    }
    delete[] config_str;
    return success;
}

}  // namespace vtestimator
}  // namespace thermal<|MERGE_RESOLUTION|>--- conflicted
+++ resolved
@@ -59,8 +59,6 @@
               << " <= val <= " << input_range_info->max_threshold;
     return true;
 }
-<<<<<<< HEAD
-=======
 
 float CalculateOffset(const std::vector<float> offset_thresholds,
                       const std::vector<float> offset_values, const float value) {
@@ -72,7 +70,6 @@
 
     return 0;
 }
->>>>>>> 7c5e32b2
 }  // namespace
 
 void VirtualTempEstimator::LoadTFLiteWrapper() {
@@ -187,12 +184,8 @@
         linear_model_instance_->coefficients.emplace_back(single_order_coefficients);
     }
 
-<<<<<<< HEAD
-    common_instance_->offset = data.offset;
-=======
     common_instance_->offset_thresholds = data.offset_thresholds;
     common_instance_->offset_values = data.offset_values;
->>>>>>> 7c5e32b2
     common_instance_->is_initialized = true;
 
     return kVtEstimatorOk;
@@ -298,13 +291,8 @@
         }
     }
 
-<<<<<<< HEAD
-    common_instance_->offset = data.offset;
-    common_instance_->is_initialized = true;
-=======
     common_instance_->offset_thresholds = data.offset_thresholds;
     common_instance_->offset_values = data.offset_values;
->>>>>>> 7c5e32b2
     tflite_instance_->model_path = model_path;
 
     common_instance_->is_initialized = true;
@@ -362,14 +350,9 @@
     // Update sample count
     common_instance_->cur_sample_count++;
 
-<<<<<<< HEAD
-    // Update sample count
-    common_instance_->cur_sample_count++;
-=======
     // add offset to estimated value if applicable
     estimated_value += CalculateOffset(common_instance_->offset_thresholds,
                                        common_instance_->offset_values, estimated_value);
->>>>>>> 7c5e32b2
 
     *output = estimated_value;
     return kVtEstimatorOk;
@@ -445,17 +428,12 @@
         return kVtEstimatorInvokeFailed;
     }
 
-<<<<<<< HEAD
-    // virtual sensor currently only support scalar output
-    *output = tflite_instance_->output_buffer[0] + common_instance_->offset;
-=======
     // add offset to predicted value
     float predicted_value = tflite_instance_->output_buffer[0];
     predicted_value += CalculateOffset(common_instance_->offset_thresholds,
                                        common_instance_->offset_values, predicted_value);
 
     *output = predicted_value;
->>>>>>> 7c5e32b2
     return kVtEstimatorOk;
 }
 
