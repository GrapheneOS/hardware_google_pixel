/*
 * Copyright (C) 2023 The Android Open Source Project
 *
 * Licensed under the Apache License, Version 2.0 (the "License");
 * you may not use this file except in compliance with the License.
 * You may obtain a copy of the License at
 *
 *      http://www.apache.org/licenses/LICENSE-2.0
 *
 * Unless required by applicable law or agreed to in writing, software
 * distributed under the License is distributed on an "AS IS" BASIS,
 * WITHOUT WARRANTIES OR CONDITIONS OF ANY KIND, either express or implied.
 * See the License for the specific language governing permissions and
 * limitations under the License.
 */
#define ATRACE_TAG (ATRACE_TAG_THERMAL | ATRACE_TAG_HAL)

#include "virtualtemp_estimator.h"

#include <android-base/logging.h>
#include <android-base/stringprintf.h>
#include <dlfcn.h>
#include <json/reader.h>
#include <utils/Trace.h>

#include <cmath>
#include <sstream>
#include <vector>

namespace thermal {
namespace vtestimator {
namespace {
float getFloatFromValue(const Json::Value &value) {
    if (value.isString()) {
        return std::atof(value.asString().c_str());
    } else {
        return value.asFloat();
    }
}

bool getInputRangeInfoFromJsonValues(const Json::Value &values, InputRangeInfo *input_range_info) {
    if (values.size() != 2) {
        LOG(ERROR) << "Data Range Values size: " << values.size() << "is invalid.";
        return false;
    }

    float min_val = getFloatFromValue(values[0]);
    float max_val = getFloatFromValue(values[1]);

    if (std::isnan(min_val) || std::isnan(max_val)) {
        LOG(ERROR) << "Illegal data range: thresholds not defined properly " << min_val << " : "
                   << max_val;
        return false;
    }

    if (min_val > max_val) {
        LOG(ERROR) << "Illegal data range: data_min_threshold(" << min_val
                   << ") > data_max_threshold(" << max_val << ")";
        return false;
    }
    input_range_info->min_threshold = min_val;
    input_range_info->max_threshold = max_val;
    LOG(INFO) << "Data Range Info: " << input_range_info->min_threshold
              << " <= val <= " << input_range_info->max_threshold;
    return true;
}

float CalculateOffset(const std::vector<float> &offset_thresholds,
                      const std::vector<float> &offset_values, const float value) {
    for (int i = offset_thresholds.size(); i > 0; --i) {
        if (offset_thresholds[i - 1] < value) {
            return offset_values[i - 1];
        }
    }

    return 0;
}
}  // namespace

VtEstimatorStatus VirtualTempEstimator::DumpTraces() {
    if (type != kUseMLModel) {
        return kVtEstimatorUnSupported;
    }

    if (tflite_instance_ == nullptr || common_instance_ == nullptr) {
        LOG(ERROR) << "tflite_instance_ or common_instance_ is nullptr during DumpTraces\n";
        return kVtEstimatorInitFailed;
    }

    std::unique_lock<std::mutex> lock(tflite_instance_->tflite_methods.mutex);

    if (!common_instance_->is_initialized) {
        LOG(ERROR) << "tflite_instance_ not initialized for " << tflite_instance_->model_path;
        return kVtEstimatorInitFailed;
    }

    // get model input/output buffers
    float *model_input = tflite_instance_->input_buffer;
    float *model_output = tflite_instance_->output_buffer;
    auto input_buffer_size = tflite_instance_->input_buffer_size;
    auto output_buffer_size = tflite_instance_->output_buffer_size;

    // In Case of use_prev_samples, inputs are available in order in scratch buffer
    if (common_instance_->use_prev_samples) {
        model_input = tflite_instance_->scratch_buffer;
    }

    // Add traces for model input/output buffers
    std::string sensor_name = common_instance_->sensor_name;
    for (size_t i = 0; i < input_buffer_size; ++i) {
        ATRACE_INT((sensor_name + "_input_" + std::to_string(i)).c_str(),
                   static_cast<int>(model_input[i]));
    }

    for (size_t i = 0; i < output_buffer_size; ++i) {
        ATRACE_INT((sensor_name + "_output_" + std::to_string(i)).c_str(),
                   static_cast<int>(model_output[i]));
    }

    return kVtEstimatorOk;
}

void VirtualTempEstimator::LoadTFLiteWrapper() {
    if (!tflite_instance_) {
        LOG(ERROR) << "tflite_instance_ is nullptr during LoadTFLiteWrapper";
        return;
    }

    std::unique_lock<std::mutex> lock(tflite_instance_->tflite_methods.mutex);

    void *mLibHandle = dlopen("/vendor/lib64/libthermal_tflite_wrapper.so", 0);
    if (mLibHandle == nullptr) {
        LOG(ERROR) << "Could not load libthermal_tflite_wrapper library with error: " << dlerror();
        return;
    }

    tflite_instance_->tflite_methods.create =
            reinterpret_cast<tflitewrapper_create>(dlsym(mLibHandle, "ThermalTfliteCreate"));
    if (!tflite_instance_->tflite_methods.create) {
        LOG(ERROR) << "Could not link and cast tflitewrapper_create with error: " << dlerror();
    }

    tflite_instance_->tflite_methods.init =
            reinterpret_cast<tflitewrapper_init>(dlsym(mLibHandle, "ThermalTfliteInit"));
    if (!tflite_instance_->tflite_methods.init) {
        LOG(ERROR) << "Could not link and cast tflitewrapper_init with error: " << dlerror();
    }

    tflite_instance_->tflite_methods.invoke =
            reinterpret_cast<tflitewrapper_invoke>(dlsym(mLibHandle, "ThermalTfliteInvoke"));
    if (!tflite_instance_->tflite_methods.invoke) {
        LOG(ERROR) << "Could not link and cast tflitewrapper_invoke with error: " << dlerror();
    }

    tflite_instance_->tflite_methods.destroy =
            reinterpret_cast<tflitewrapper_destroy>(dlsym(mLibHandle, "ThermalTfliteDestroy"));
    if (!tflite_instance_->tflite_methods.destroy) {
        LOG(ERROR) << "Could not link and cast tflitewrapper_destroy with error: " << dlerror();
    }

    tflite_instance_->tflite_methods.get_input_config_size =
            reinterpret_cast<tflitewrapper_get_input_config_size>(
                    dlsym(mLibHandle, "ThermalTfliteGetInputConfigSize"));
    if (!tflite_instance_->tflite_methods.get_input_config_size) {
        LOG(ERROR) << "Could not link and cast tflitewrapper_get_input_config_size with error: "
                   << dlerror();
    }

    tflite_instance_->tflite_methods.get_input_config =
            reinterpret_cast<tflitewrapper_get_input_config>(
                    dlsym(mLibHandle, "ThermalTfliteGetInputConfig"));
    if (!tflite_instance_->tflite_methods.get_input_config) {
        LOG(ERROR) << "Could not link and cast tflitewrapper_get_input_config with error: "
                   << dlerror();
    }
}

VirtualTempEstimator::VirtualTempEstimator(std::string_view sensor_name,
                                           VtEstimationType estimationType,
                                           size_t num_linked_sensors) {
    type = estimationType;

    common_instance_ = std::make_unique<VtEstimatorCommonData>(sensor_name, num_linked_sensors);
    if (estimationType == kUseMLModel) {
        tflite_instance_ = std::make_unique<VtEstimatorTFLiteData>();
        LoadTFLiteWrapper();
    } else if (estimationType == kUseLinearModel) {
        linear_model_instance_ = std::make_unique<VtEstimatorLinearModelData>();
    } else {
        LOG(ERROR) << "Unsupported estimationType [" << estimationType << "]";
    }
}

VirtualTempEstimator::~VirtualTempEstimator() {
    LOG(INFO) << "VirtualTempEstimator destructor";
}

VtEstimatorStatus VirtualTempEstimator::LinearModelInitialize(LinearModelInitData data) {
    if (linear_model_instance_ == nullptr || common_instance_ == nullptr) {
        LOG(ERROR) << "linear_model_instance_ or common_instance_ is nullptr during Initialize";
        return kVtEstimatorInitFailed;
    }

    size_t num_linked_sensors = common_instance_->num_linked_sensors;
    std::unique_lock<std::mutex> lock(linear_model_instance_->mutex);

    if ((num_linked_sensors == 0) || (data.coefficients.size() == 0) ||
        (data.prev_samples_order == 0)) {
        LOG(ERROR) << "Invalid num_linked_sensors [" << num_linked_sensors
                   << "] or coefficients.size() [" << data.coefficients.size()
                   << "] or prev_samples_order [" << data.prev_samples_order << "]";
        return kVtEstimatorInitFailed;
    }

    if (data.coefficients.size() != (num_linked_sensors * data.prev_samples_order)) {
        LOG(ERROR) << "In valid args coefficients.size()[" << data.coefficients.size()
                   << "] num_linked_sensors [" << num_linked_sensors << "] prev_samples_order["
                   << data.prev_samples_order << "]";
        return kVtEstimatorInvalidArgs;
    }

    common_instance_->use_prev_samples = data.use_prev_samples;
    common_instance_->prev_samples_order = data.prev_samples_order;

    linear_model_instance_->input_samples.reserve(common_instance_->prev_samples_order);
    linear_model_instance_->coefficients.reserve(common_instance_->prev_samples_order);

    // Store coefficients
    for (size_t i = 0; i < data.prev_samples_order; ++i) {
        std::vector<float> single_order_coefficients;
        for (size_t j = 0; j < num_linked_sensors; ++j) {
            single_order_coefficients.emplace_back(data.coefficients[i * num_linked_sensors + j]);
        }
        linear_model_instance_->coefficients.emplace_back(single_order_coefficients);
    }

    common_instance_->offset_thresholds = data.offset_thresholds;
    common_instance_->offset_values = data.offset_values;
    common_instance_->is_initialized = true;

    return kVtEstimatorOk;
}

VtEstimatorStatus VirtualTempEstimator::TFliteInitialize(MLModelInitData data) {
    if (!tflite_instance_ || !common_instance_) {
        LOG(ERROR) << "tflite_instance_ or common_instance_ is nullptr during Initialize\n";
        return kVtEstimatorInitFailed;
    }

    std::string model_path = data.model_path;
    size_t num_linked_sensors = common_instance_->num_linked_sensors;
    bool use_prev_samples = data.use_prev_samples;
    size_t prev_samples_order = data.prev_samples_order;
    size_t num_hot_spots = data.num_hot_spots;
    size_t output_label_count = data.output_label_count;

    std::unique_lock<std::mutex> lock(tflite_instance_->tflite_methods.mutex);

    if (model_path.empty()) {
        LOG(ERROR) << "Invalid model_path:" << model_path;
        return kVtEstimatorInvalidArgs;
    }

    if (num_linked_sensors == 0 || prev_samples_order < 1 ||
        (!use_prev_samples && prev_samples_order > 1)) {
        LOG(ERROR) << "Invalid tflite_instance_ config: "
                   << "number of linked sensor: " << num_linked_sensors
                   << " use previous: " << use_prev_samples
                   << " previous sample order: " << prev_samples_order;
        return kVtEstimatorInitFailed;
    }

    common_instance_->use_prev_samples = data.use_prev_samples;
    common_instance_->prev_samples_order = prev_samples_order;
    tflite_instance_->support_under_sampling = data.support_under_sampling;
    tflite_instance_->input_buffer_size = num_linked_sensors * prev_samples_order;
    tflite_instance_->input_buffer = new float[tflite_instance_->input_buffer_size];
    if (common_instance_->use_prev_samples) {
        tflite_instance_->scratch_buffer = new float[tflite_instance_->input_buffer_size];
    }

    if (output_label_count < 1 || num_hot_spots < 1) {
        LOG(ERROR) << "Invalid tflite_instance_ config:"
                   << "number of hot spots: " << num_hot_spots
                   << " predicted sample order: " << output_label_count;
        return kVtEstimatorInitFailed;
    }

    tflite_instance_->output_label_count = output_label_count;
    tflite_instance_->num_hot_spots = num_hot_spots;
    tflite_instance_->output_buffer_size = output_label_count * num_hot_spots;
    tflite_instance_->output_buffer = new float[tflite_instance_->output_buffer_size];

    if (!tflite_instance_->tflite_methods.create || !tflite_instance_->tflite_methods.init ||
        !tflite_instance_->tflite_methods.invoke || !tflite_instance_->tflite_methods.destroy ||
        !tflite_instance_->tflite_methods.get_input_config_size ||
        !tflite_instance_->tflite_methods.get_input_config) {
        LOG(ERROR) << "Invalid tflite methods";
        return kVtEstimatorInitFailed;
    }

    tflite_instance_->tflite_wrapper =
            tflite_instance_->tflite_methods.create(kNumInputTensors, kNumOutputTensors);
    if (!tflite_instance_->tflite_wrapper) {
        LOG(ERROR) << "Failed to create tflite wrapper";
        return kVtEstimatorInitFailed;
    }

    int ret = tflite_instance_->tflite_methods.init(tflite_instance_->tflite_wrapper,
                                                    model_path.c_str());
    if (ret) {
        LOG(ERROR) << "Failed to Init tflite_wrapper for " << model_path << " (ret: )" << ret
                   << ")";
        return kVtEstimatorInitFailed;
    }

    if (data.enable_input_validation) {
        Json::Value input_config;
        if (!GetInputConfig(&input_config)) {
            LOG(ERROR) << "Failed to parse tflite model input config.";
            return kVtEstimatorInitFailed;
        }

        if (!input_config["ModelConfig"].empty() &&
            !input_config["ModelConfig"]["sample_interval_ms"].empty()) {
            // read input sample interval and determine predict window
            size_t sample_interval_ms = input_config["ModelConfig"]["sample_interval_ms"].asInt(),
                   predict_window_ms = sample_interval_ms * (output_label_count - 1);
            tflite_instance_->sample_interval = std::chrono::milliseconds{sample_interval_ms};
            tflite_instance_->predict_window_ms = predict_window_ms;
            LOG(INFO) << "Parsed tflite model input sample interval: " << sample_interval_ms
                      << " ms, max prediction window size: " << predict_window_ms << " ms";
        }

        Json::Value input_data = input_config["InputData"];
        if (input_data.size() != num_linked_sensors) {
            LOG(ERROR) << "Tflite model input data size [" << input_data.size()
                       << "] != linked sensors cnt: [" << num_linked_sensors << "]";
            return kVtEstimatorInitFailed;
        }

        tflite_instance_->input_range.assign(input_data.size(), InputRangeInfo());
        LOG(INFO) << "Start to parse tflite model input config.";
        for (Json::Value::ArrayIndex i = 0; i < input_data.size(); ++i) {
            const std::string &name = input_data[i]["Name"].asString();
            LOG(INFO) << "Sensor[" << i << "] Name: " << name;
            if (!getInputRangeInfoFromJsonValues(input_data[i]["Range"],
                                                 &tflite_instance_->input_range[i])) {
                LOG(ERROR) << "Failed to parse tflite model temp range for sensor: [" << name
                           << "]";
                return kVtEstimatorInitFailed;
            }
        }
    }

    common_instance_->offset_thresholds = data.offset_thresholds;
    common_instance_->offset_values = data.offset_values;
    tflite_instance_->model_path = model_path;

    common_instance_->is_initialized = true;
    LOG(INFO) << "Successfully initialized VirtualTempEstimator for " << model_path;
    return kVtEstimatorOk;
}

VtEstimatorStatus VirtualTempEstimator::LinearModelEstimate(const std::vector<float> &thermistors,
                                                            std::vector<float> *output) {
    if (linear_model_instance_ == nullptr || common_instance_ == nullptr) {
        LOG(ERROR) << "linear_model_instance_ or common_instance_ is nullptr during Initialize";
        return kVtEstimatorInitFailed;
    }

    size_t prev_samples_order = common_instance_->prev_samples_order;
    size_t num_linked_sensors = common_instance_->num_linked_sensors;

    std::unique_lock<std::mutex> lock(linear_model_instance_->mutex);

    if ((thermistors.size() != num_linked_sensors) || (output == nullptr)) {
        LOG(ERROR) << "Invalid args Thermistors size[" << thermistors.size()
                   << "] num_linked_sensors[" << num_linked_sensors << "] output[" << output << "]";
        return kVtEstimatorInvalidArgs;
    }

    if (common_instance_->is_initialized == false) {
        LOG(ERROR) << "VirtualTempEstimator not initialized to estimate";
        return kVtEstimatorInitFailed;
    }

    // For the first iteration copy current inputs to all previous inputs
    // This would allow the estimator to have previous samples from the first iteration itself
    // and provide a valid predicted value
    if (common_instance_->cur_sample_count == 0) {
        for (size_t i = 0; i < prev_samples_order; ++i) {
            linear_model_instance_->input_samples[i] = thermistors;
        }
    }

    size_t cur_sample_index = common_instance_->cur_sample_count % prev_samples_order;
    linear_model_instance_->input_samples[cur_sample_index] = thermistors;

    // Calculate Weighted Average Value
    int input_level = cur_sample_index;
    float estimated_value = 0;
    for (size_t i = 0; i < prev_samples_order; ++i) {
        for (size_t j = 0; j < num_linked_sensors; ++j) {
            estimated_value += linear_model_instance_->coefficients[i][j] *
                               linear_model_instance_->input_samples[input_level][j];
        }
        input_level--;  // go to previous samples
        input_level = (input_level >= 0) ? input_level : (prev_samples_order - 1);
    }

    // Update sample count
    common_instance_->cur_sample_count++;

    // add offset to estimated value if applicable
    estimated_value += CalculateOffset(common_instance_->offset_thresholds,
                                       common_instance_->offset_values, estimated_value);

    std::vector<float> data = {estimated_value};
    *output = data;
    return kVtEstimatorOk;
}

VtEstimatorStatus VirtualTempEstimator::TFliteEstimate(const std::vector<float> &thermistors,
                                                       std::vector<float> *output) {
    if (tflite_instance_ == nullptr || common_instance_ == nullptr) {
        LOG(ERROR) << "tflite_instance_ or common_instance_ is nullptr during Estimate\n";
        return kVtEstimatorInitFailed;
    }

    std::unique_lock<std::mutex> lock(tflite_instance_->tflite_methods.mutex);

    if (!common_instance_->is_initialized) {
        LOG(ERROR) << "tflite_instance_ not initialized for " << tflite_instance_->model_path;
        return kVtEstimatorInitFailed;
    }

    size_t num_linked_sensors = common_instance_->num_linked_sensors;
    if ((thermistors.size() != num_linked_sensors) || (output == nullptr)) {
        LOG(ERROR) << "Invalid args for " << tflite_instance_->model_path
                   << " thermistors.size(): " << thermistors.size()
                   << " num_linked_sensors: " << num_linked_sensors << " output: " << output;
        return kVtEstimatorInvalidArgs;
    }

    // log input data
    std::string input_data_str = "model_input: [";
    for (size_t i = 0; i < num_linked_sensors; ++i) {
        input_data_str += ::android::base::StringPrintf("%0.2f ", thermistors[i]);
    }
    input_data_str += "]";
    LOG(INFO) << input_data_str;

    // copy input data into input tensors
    size_t prev_samples_order = common_instance_->prev_samples_order;
    size_t cur_sample_index = common_instance_->cur_sample_count % prev_samples_order;
    size_t sample_start_index = cur_sample_index * num_linked_sensors;
    for (size_t i = 0; i < num_linked_sensors; ++i) {
        if (!tflite_instance_->input_range.empty()) {
            if (thermistors[i] < tflite_instance_->input_range[i].min_threshold ||
                thermistors[i] > tflite_instance_->input_range[i].max_threshold) {
                LOG(INFO) << "thermistors[" << i << "] value: " << thermistors[i]
                          << " not in range: " << tflite_instance_->input_range[i].min_threshold
                          << " <= val <= " << tflite_instance_->input_range[i].max_threshold;
                common_instance_->cur_sample_count = 0;
                return kVtEstimatorLowConfidence;
            }
        }
        tflite_instance_->input_buffer[sample_start_index + i] = thermistors[i];
        if (cur_sample_index == 0 && tflite_instance_->support_under_sampling) {
            // fill previous samples if support under sampling
            for (size_t j = 1; j < prev_samples_order; ++j) {
                size_t copy_start_index = j * num_linked_sensors;
                tflite_instance_->input_buffer[copy_start_index + i] = thermistors[i];
            }
        }
    }

    // Update sample count
    common_instance_->cur_sample_count++;
    if ((common_instance_->cur_sample_count < prev_samples_order) &&
        !(tflite_instance_->support_under_sampling)) {
        return kVtEstimatorUnderSampling;
    }

    // prepare model input
    float *model_input;
    size_t input_buffer_size = tflite_instance_->input_buffer_size;
    size_t output_buffer_size = tflite_instance_->output_buffer_size;
    if (!common_instance_->use_prev_samples) {
        model_input = tflite_instance_->input_buffer;
    } else {
        sample_start_index = ((cur_sample_index + 1) * num_linked_sensors) % input_buffer_size;
        for (size_t i = 0; i < input_buffer_size; ++i) {
            size_t input_index = (sample_start_index + i) % input_buffer_size;
            tflite_instance_->scratch_buffer[i] = tflite_instance_->input_buffer[input_index];
        }
        model_input = tflite_instance_->scratch_buffer;
    }

    int ret = tflite_instance_->tflite_methods.invoke(
            tflite_instance_->tflite_wrapper, model_input, input_buffer_size,
            tflite_instance_->output_buffer, output_buffer_size);
    if (ret) {
        LOG(ERROR) << "Failed to Invoke for " << tflite_instance_->model_path << " (ret: " << ret
                   << ")";
        return kVtEstimatorInvokeFailed;
    }
    tflite_instance_->last_update_time = boot_clock::now();

    // prepare output
    std::vector<float> data;
    std::ostringstream model_out_log, predict_log;
    data.reserve(output_buffer_size);
    for (size_t i = 0; i < output_buffer_size; ++i) {
        // add offset to predicted value
        float predicted_value = tflite_instance_->output_buffer[i];
        model_out_log << predicted_value << " ";
        predicted_value += CalculateOffset(common_instance_->offset_thresholds,
                                           common_instance_->offset_values, predicted_value);
        predict_log << predicted_value << " ";
        data.emplace_back(predicted_value);
    }
    LOG(INFO) << "model_output: [" << model_out_log.str() << "]";
    LOG(INFO) << "predicted_value: [" << predict_log.str() << "]";
    *output = data;

    return kVtEstimatorOk;
}

VtEstimatorStatus VirtualTempEstimator::Estimate(const std::vector<float> &thermistors,
                                                 std::vector<float> *output) {
    if (type == kUseMLModel) {
        return TFliteEstimate(thermistors, output);
    } else if (type == kUseLinearModel) {
        return LinearModelEstimate(thermistors, output);
    }

    LOG(ERROR) << "Unsupported estimationType [" << type << "]";
    return kVtEstimatorUnSupported;
}

<<<<<<< HEAD
=======
VtEstimatorStatus VirtualTempEstimator::TFliteGetMaxPredictWindowMs(size_t *predict_window_ms) {
    if (tflite_instance_ == nullptr || common_instance_ == nullptr) {
        LOG(ERROR) << "tflite_instance_ or common_instance_ is nullptr for predict window\n";
        return kVtEstimatorInitFailed;
    }

    if (!common_instance_->is_initialized) {
        LOG(ERROR) << "tflite_instance_ not initialized for " << tflite_instance_->model_path;
        return kVtEstimatorInitFailed;
    }

    size_t window = tflite_instance_->predict_window_ms;
    if (window == 0) {
        return kVtEstimatorUnSupported;
    }
    *predict_window_ms = window;
    return kVtEstimatorOk;
}

VtEstimatorStatus VirtualTempEstimator::GetMaxPredictWindowMs(size_t *predict_window_ms) {
    if (type == kUseMLModel) {
        return TFliteGetMaxPredictWindowMs(predict_window_ms);
    }

    LOG(ERROR) << "Unsupported estimationType [" << type << "]";
    return kVtEstimatorUnSupported;
}

VtEstimatorStatus VirtualTempEstimator::TFlitePredictAfterTimeMs(const size_t time_ms,
                                                                 float *output) {
    if (tflite_instance_ == nullptr || common_instance_ == nullptr) {
        LOG(ERROR) << "tflite_instance_ or common_instance_ is nullptr for predict window\n";
        return kVtEstimatorInitFailed;
    }

    if (!common_instance_->is_initialized) {
        LOG(ERROR) << "tflite_instance_ not initialized for " << tflite_instance_->model_path;
        return kVtEstimatorInitFailed;
    }

    std::unique_lock<std::mutex> lock(tflite_instance_->tflite_methods.mutex);

    size_t window = tflite_instance_->predict_window_ms;
    auto sample_interval = tflite_instance_->sample_interval;
    auto last_update_time = tflite_instance_->last_update_time;
    auto request_time_ms = std::chrono::duration_cast<std::chrono::milliseconds>(boot_clock::now() -
                                                                                 last_update_time);
    // check for under sampling
    if ((common_instance_->cur_sample_count < common_instance_->prev_samples_order) &&
        !(tflite_instance_->support_under_sampling)) {
        LOG(INFO) << tflite_instance_->model_path
                  << " cannot provide prediction while under sampling";
        return kVtEstimatorUnderSampling;
    }

    // calculate requested time since last update
    request_time_ms = request_time_ms + std::chrono::milliseconds{time_ms};
    if (sample_interval.count() == 0 || window == 0 ||
        window < static_cast<size_t>(request_time_ms.count())) {
        LOG(INFO) << tflite_instance_->model_path << " cannot predict temperature after ("
                  << time_ms << " + " << request_time_ms.count() - time_ms
                  << ") ms since last update with sample interval [" << sample_interval.count()
                  << "] ms and predict window [" << window << "] ms";
        return kVtEstimatorUnSupported;
    }

    size_t request_step = request_time_ms / sample_interval;
    size_t output_label_count = tflite_instance_->output_label_count;
    float *output_buffer = tflite_instance_->output_buffer;
    float prediction;
    if (request_step == output_label_count - 1) {
        // request prediction is on the right boundary of the window
        prediction = output_buffer[output_label_count - 1];
    } else {
        float left = output_buffer[request_step], right = output_buffer[request_step + 1];
        prediction = left;
        if (left != right) {
            prediction += (request_time_ms - sample_interval * request_step) * (right - left) /
                          sample_interval;
        }
    }

    *output = prediction;

    return kVtEstimatorOk;
}

VtEstimatorStatus VirtualTempEstimator::PredictAfterTimeMs(const size_t time_ms, float *output) {
    if (type == kUseMLModel) {
        return TFlitePredictAfterTimeMs(time_ms, output);
    }

    LOG(ERROR) << "PredictAfterTimeMs not supported for type [" << type << "]";
    return kVtEstimatorUnSupported;
}

VtEstimatorStatus VirtualTempEstimator::TFliteGetAllPredictions(std::vector<float> *output) {
    if (tflite_instance_ == nullptr || common_instance_ == nullptr) {
        LOG(ERROR) << "tflite_instance_ or common_instance_ is nullptr for predict window\n";
        return kVtEstimatorInitFailed;
    }

    std::unique_lock<std::mutex> lock(tflite_instance_->tflite_methods.mutex);

    if (!common_instance_->is_initialized) {
        LOG(ERROR) << "tflite_instance_ not initialized for " << tflite_instance_->model_path;
        return kVtEstimatorInitFailed;
    }

    if (output == nullptr) {
        LOG(ERROR) << "output is nullptr";
        return kVtEstimatorInvalidArgs;
    }

    std::vector<float> tflite_output;
    size_t output_buffer_size = tflite_instance_->output_buffer_size;
    tflite_output.reserve(output_buffer_size);
    for (size_t i = 0; i < output_buffer_size; ++i) {
        tflite_output.emplace_back(tflite_instance_->output_buffer[i]);
    }
    *output = tflite_output;

    return kVtEstimatorOk;
}

VtEstimatorStatus VirtualTempEstimator::GetAllPredictions(std::vector<float> *output) {
    if (type == kUseMLModel) {
        return TFliteGetAllPredictions(output);
    }

    LOG(INFO) << "GetAllPredicts not supported by estimationType [" << type << "]";
    return kVtEstimatorUnSupported;
}

>>>>>>> a7d5ae79
VtEstimatorStatus VirtualTempEstimator::TFLiteDumpStatus(std::string_view sensor_name,
                                                         std::ostringstream *dump_buf) {
    if (dump_buf == nullptr) {
        LOG(ERROR) << "dump_buf is nullptr for " << sensor_name;
        return kVtEstimatorInvalidArgs;
    }

    if (!common_instance_->is_initialized) {
        LOG(ERROR) << "tflite_instance_ not initialized for " << tflite_instance_->model_path;
        return kVtEstimatorInitFailed;
    }

    std::unique_lock<std::mutex> lock(tflite_instance_->tflite_methods.mutex);

    *dump_buf << " Sensor Name: " << sensor_name << std::endl;
    *dump_buf << "  Current Values: ";
    size_t output_buffer_size = tflite_instance_->output_buffer_size;
    for (size_t i = 0; i < output_buffer_size; ++i) {
        // add offset to predicted value
        float predicted_value = tflite_instance_->output_buffer[i];
        predicted_value += CalculateOffset(common_instance_->offset_thresholds,
                                           common_instance_->offset_values, predicted_value);
        *dump_buf << predicted_value << ", ";
    }
    *dump_buf << std::endl;

    *dump_buf << "  Model Path: \"" << tflite_instance_->model_path << "\"" << std::endl;

    return kVtEstimatorOk;
}

VtEstimatorStatus VirtualTempEstimator::DumpStatus(std::string_view sensor_name,
                                                   std::ostringstream *dump_buff) {
    if (type == kUseMLModel) {
        return TFLiteDumpStatus(sensor_name, dump_buff);
    }

    LOG(INFO) << "DumpStatus not supported by estimationType [" << type << "]";
    return kVtEstimatorUnSupported;
}

VtEstimatorStatus VirtualTempEstimator::Initialize(const VtEstimationInitData &data) {
    LOG(INFO) << "Initialize VirtualTempEstimator for " << type;

    if (type == kUseMLModel) {
        return TFliteInitialize(data.ml_model_init_data);
    } else if (type == kUseLinearModel) {
        return LinearModelInitialize(data.linear_model_init_data);
    }

    LOG(ERROR) << "Unsupported estimationType [" << type << "]";
    return kVtEstimatorUnSupported;
}

bool VirtualTempEstimator::GetInputConfig(Json::Value *config) {
    int config_size = 0;
    int ret = tflite_instance_->tflite_methods.get_input_config_size(
            tflite_instance_->tflite_wrapper, &config_size);
    if (ret || config_size <= 0) {
        LOG(ERROR) << "Failed to get tflite input config size (ret: " << ret
                   << ") with size: " << config_size;
        return false;
    }
    char *config_str = new char[config_size];
    ret = tflite_instance_->tflite_methods.get_input_config(tflite_instance_->tflite_wrapper,
                                                            config_str, config_size);
    if (ret) {
        LOG(ERROR) << "Failed to get tflite input config (ret: " << ret << ")";
        delete[] config_str;
        return false;
    }

    Json::CharReaderBuilder builder;
    std::unique_ptr<Json::CharReader> reader(builder.newCharReader());
    std::string errorMessage;

    bool success = true;
    if (!reader->parse(config_str, config_str + config_size, config, &errorMessage)) {
        LOG(ERROR) << "Failed to parse tflite JSON input config: " << errorMessage;
        success = false;
    }
    delete[] config_str;
    return success;
}

}  // namespace vtestimator
}  // namespace thermal<|MERGE_RESOLUTION|>--- conflicted
+++ resolved
@@ -540,8 +540,6 @@
     return kVtEstimatorUnSupported;
 }
 
-<<<<<<< HEAD
-=======
 VtEstimatorStatus VirtualTempEstimator::TFliteGetMaxPredictWindowMs(size_t *predict_window_ms) {
     if (tflite_instance_ == nullptr || common_instance_ == nullptr) {
         LOG(ERROR) << "tflite_instance_ or common_instance_ is nullptr for predict window\n";
@@ -676,7 +674,6 @@
     return kVtEstimatorUnSupported;
 }
 
->>>>>>> a7d5ae79
 VtEstimatorStatus VirtualTempEstimator::TFLiteDumpStatus(std::string_view sensor_name,
                                                          std::ostringstream *dump_buf) {
     if (dump_buf == nullptr) {
